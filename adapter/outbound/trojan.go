--- conflicted
+++ resolved
@@ -127,18 +127,10 @@
 	addr := net.JoinHostPort(option.Server, strconv.Itoa(option.Port))
 
 	tOption := &trojan.Option{
-<<<<<<< HEAD
-		Password:   option.Password,
-		ALPN:       option.ALPN,
-		ServerName: option.Server,
-		//SkipCertVerify:     option.SkipCertVerify,
-		ClientSessionCache: getClientSessionCache(),
-=======
 		Password:       option.Password,
 		ALPN:           option.ALPN,
 		ServerName:     option.Server,
 		SkipCertVerify: option.SkipCertVerify,
->>>>>>> dff1e8f1
 	}
 
 	if option.SNI != "" {
