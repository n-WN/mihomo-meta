--- conflicted
+++ resolved
@@ -1,12 +1,8 @@
 package fakeip
 
 import (
-<<<<<<< HEAD
 	"fmt"
 	"net/netip"
-=======
-	"net"
->>>>>>> de264c42
 	"os"
 	"testing"
 	"time"
@@ -109,9 +105,9 @@
 }
 
 func TestPool_Case_Insensitive(t *testing.T) {
-	_, ipnet, _ := net.ParseCIDR("192.168.0.1/29")
-	pools, tempfile, err := createPools(Options{
-		IPNet: ipnet,
+	ipnet := netip.MustParsePrefix("192.168.0.1/29")
+	pools, tempfile, err := createPools(Options{
+		IPNet: &ipnet,
 		Size:  10,
 	})
 	assert.Nil(t, err)
@@ -122,7 +118,7 @@
 		last := pool.Lookup("Foo.Com")
 		foo, exist := pool.LookBack(last)
 
-		assert.True(t, first.Equal(pool.Lookup("Foo.Com")))
+		assert.Equal(t, first, pool.Lookup("Foo.Com"))
 		assert.Equal(t, pool.Lookup("fOo.cOM"), first)
 		assert.True(t, exist)
 		assert.Equal(t, foo, "foo.com")
@@ -139,7 +135,6 @@
 	defer os.Remove(tempfile)
 
 	for _, pool := range pools {
-<<<<<<< HEAD
 		foo := pool.Lookup("foo.com")
 		bar := pool.Lookup("bar.com")
 		for i := 0; i < 9; i++ {
@@ -149,15 +144,6 @@
 		next := pool.Lookup("foo.com")
 		assert.True(t, foo == baz)
 		assert.True(t, next == bar)
-=======
-		assert.Equal(t, net.IP{192, 168, 0, 2}, pool.Lookup("2.com"))
-		assert.Equal(t, net.IP{192, 168, 0, 3}, pool.Lookup("3.com"))
-		assert.Equal(t, net.IP{192, 168, 0, 4}, pool.Lookup("4.com"))
-		assert.Equal(t, net.IP{192, 168, 0, 5}, pool.Lookup("5.com"))
-		assert.Equal(t, net.IP{192, 168, 0, 6}, pool.Lookup("6.com"))
-		assert.Equal(t, net.IP{192, 168, 0, 2}, pool.Lookup("12.com"))
-		assert.Equal(t, net.IP{192, 168, 0, 3}, pool.Lookup("3.com"))
->>>>>>> de264c42
 	}
 }
 
