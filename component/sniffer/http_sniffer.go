package sniffer

import (
	"bytes"
	"errors"
	"fmt"
	C "github.com/Dreamacro/clash/constant"
	"net"
	"strings"
)

var (
	// refer to https://pkg.go.dev/net/http@master#pkg-constants
	methods          = [...]string{"get", "post", "head", "put", "delete", "options", "connect", "patch", "trace"}
	errNotHTTPMethod = errors.New("not an HTTP method")
)

type version byte

const (
	HTTP1 version = iota
	HTTP2
)

type HTTPSniffer struct {
	version version
	host    string
}

func (http *HTTPSniffer) Protocol() string {
	switch http.version {
	case HTTP1:
		return "http1"
	case HTTP2:
		return "http2"
	default:
		return "unknown"
	}
}

func (http *HTTPSniffer) SupportNetwork() C.NetWork {
	return C.TCP
}

func (http *HTTPSniffer) SniffTCP(bytes []byte) (string, error) {
	domain, err := SniffHTTP(bytes)
	if err == nil {
		return *domain, nil
	} else {
		return "", err
	}
}

func beginWithHTTPMethod(b []byte) error {
	for _, m := range &methods {
		if len(b) >= len(m) && strings.EqualFold(string(b[:len(m)]), m) {
			return nil
		}

		if len(b) < len(m) {
			return ErrNoClue
		}
	}
	return errNotHTTPMethod
}

func SniffHTTP(b []byte) (*string, error) {
	if err := beginWithHTTPMethod(b); err != nil {
		return nil, err
	}

	_ = &HTTPSniffer{
		version: HTTP1,
	}

	headers := bytes.Split(b, []byte{'\n'})
	for i := 1; i < len(headers); i++ {
		header := headers[i]
		if len(header) == 0 {
			break
		}
		parts := bytes.SplitN(header, []byte{':'}, 2)
		if len(parts) != 2 {
			continue
		}
		key := strings.ToLower(string(parts[0]))
		if key == "host" {
			rawHost := strings.ToLower(string(bytes.TrimSpace(parts[1])))
			host, _, err := net.SplitHostPort(rawHost)
			if err != nil {
				if addrError, ok := err.(*net.AddrError); ok && strings.Contains(addrError.Err, "missing port") {
<<<<<<< HEAD
					if host, _, err = net.SplitHostPort(net.JoinHostPort(rawHost, "80")); err == nil {
						if net.ParseIP(host) != nil {
							return nil, fmt.Errorf("host is ip")
						}
					}
=======
					return parseHost(rawHost)
>>>>>>> be49fcfd
				} else {
					return nil, err
				}
			}

			if net.ParseIP(host) != nil {
				return nil, fmt.Errorf("host is ip")
			}

			return &host, nil
		}
	}
	return nil, ErrNoClue
}

func parseHost(host string) (*string, error) {
	if strings.HasPrefix(host, "[") && strings.HasSuffix(host, "]") {
		if net.ParseIP(host[1:len(host)-1]) != nil {
			return nil, fmt.Errorf("host is ip")
		}
	}

	if net.ParseIP(host) != nil {
		return nil, fmt.Errorf("host is ip")
	}

	return &host, nil
}<|MERGE_RESOLUTION|>--- conflicted
+++ resolved
@@ -89,15 +89,7 @@
 			host, _, err := net.SplitHostPort(rawHost)
 			if err != nil {
 				if addrError, ok := err.(*net.AddrError); ok && strings.Contains(addrError.Err, "missing port") {
-<<<<<<< HEAD
-					if host, _, err = net.SplitHostPort(net.JoinHostPort(rawHost, "80")); err == nil {
-						if net.ParseIP(host) != nil {
-							return nil, fmt.Errorf("host is ip")
-						}
-					}
-=======
 					return parseHost(rawHost)
->>>>>>> be49fcfd
 				} else {
 					return nil, err
 				}
