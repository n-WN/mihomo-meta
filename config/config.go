package config

import (
	"errors"
	"fmt"
	"net"
	"net/netip"
	"net/url"
	"os"
	"regexp"
	"runtime"
	"strings"

	"github.com/Dreamacro/clash/adapter"
	"github.com/Dreamacro/clash/adapter/outbound"
	"github.com/Dreamacro/clash/adapter/outboundgroup"
	"github.com/Dreamacro/clash/adapter/provider"
	"github.com/Dreamacro/clash/component/auth"
	"github.com/Dreamacro/clash/component/dialer"
	"github.com/Dreamacro/clash/component/fakeip"
	"github.com/Dreamacro/clash/component/geodata"
	"github.com/Dreamacro/clash/component/geodata/router"
	S "github.com/Dreamacro/clash/component/script"
	"github.com/Dreamacro/clash/component/trie"
	C "github.com/Dreamacro/clash/constant"
	providerTypes "github.com/Dreamacro/clash/constant/provider"
	"github.com/Dreamacro/clash/dns"
	"github.com/Dreamacro/clash/listener/tun/ipstack/commons"
	"github.com/Dreamacro/clash/log"
	rewrites "github.com/Dreamacro/clash/rewrite"
	R "github.com/Dreamacro/clash/rule"
	T "github.com/Dreamacro/clash/tunnel"

	"gopkg.in/yaml.v2"
)

// General config
type General struct {
	Inbound
	Controller
	Mode        T.TunnelMode `json:"mode"`
	LogLevel    log.LogLevel `json:"log-level"`
	IPv6        bool         `json:"ipv6"`
	Interface   string       `json:"-"`
	RoutingMark int          `json:"-"`
}

// Inbound config
type Inbound struct {
	Port           int      `json:"port"`
	SocksPort      int      `json:"socks-port"`
	RedirPort      int      `json:"redir-port"`
	TProxyPort     int      `json:"tproxy-port"`
	MixedPort      int      `json:"mixed-port"`
	MitmPort       int      `json:"mitm-port"`
	Authentication []string `json:"authentication"`
	AllowLan       bool     `json:"allow-lan"`
	BindAddress    string   `json:"bind-address"`
}

// Controller config
type Controller struct {
	ExternalController string `json:"-"`
	ExternalUI         string `json:"-"`
	Secret             string `json:"-"`
}

// DNS config
type DNS struct {
	Enable                bool             `yaml:"enable"`
	IPv6                  bool             `yaml:"ipv6"`
	NameServer            []dns.NameServer `yaml:"nameserver"`
	Fallback              []dns.NameServer `yaml:"fallback"`
	FallbackFilter        FallbackFilter   `yaml:"fallback-filter"`
	Listen                string           `yaml:"listen"`
	EnhancedMode          C.DNSMode        `yaml:"enhanced-mode"`
	DefaultNameserver     []dns.NameServer `yaml:"default-nameserver"`
	FakeIPRange           *fakeip.Pool
	Hosts                 *trie.DomainTrie[netip.Addr]
	NameServerPolicy      map[string]dns.NameServer
	ProxyServerNameserver []dns.NameServer
}

// FallbackFilter config
type FallbackFilter struct {
	GeoIP     bool                    `yaml:"geoip"`
	GeoIPCode string                  `yaml:"geoip-code"`
	IPCIDR    []*net.IPNet            `yaml:"ipcidr"`
	Domain    []string                `yaml:"domain"`
	GeoSite   []*router.DomainMatcher `yaml:"geosite"`
}

// Profile config
type Profile struct {
	StoreSelected bool `yaml:"store-selected"`
	StoreFakeIP   bool `yaml:"store-fake-ip"`
}

// Tun config
type Tun struct {
	Enable    bool             `yaml:"enable" json:"enable"`
	Device    string           `yaml:"device" json:"device"`
	Stack     C.TUNStack       `yaml:"stack" json:"stack"`
	DNSHijack []netip.AddrPort `yaml:"dns-hijack" json:"dns-hijack"`
	AutoRoute bool             `yaml:"auto-route" json:"auto-route"`
}

// Script config
type Script struct {
	MainCode      string            `yaml:"code" json:"code"`
	ShortcutsCode map[string]string `yaml:"shortcuts" json:"shortcuts"`
}

// IPTables config
type IPTables struct {
	Enable           bool   `yaml:"enable" json:"enable"`
	InboundInterface string `yaml:"inbound-interface" json:"inbound-interface"`
}

// Mitm config
type Mitm struct {
	Hosts *trie.DomainTrie[bool] `yaml:"hosts" json:"hosts"`
	Rules C.RewriteRule          `yaml:"rules" json:"rules"`
}

// Experimental config
type Experimental struct{}

// Config is clash config manager
type Config struct {
<<<<<<< HEAD
	General       *General
	Tun           *Tun
	IPTables      *IPTables
	DNS           *DNS
	Experimental  *Experimental
	Hosts         *trie.DomainTrie
	Profile       *Profile
	Rules         []C.Rule
	RuleProviders map[string]C.Rule
	Users         []auth.AuthUser
	Proxies       map[string]C.Proxy
	Providers     map[string]providerTypes.ProxyProvider
=======
	General      *General
	Tun          *Tun
	IPTables     *IPTables
	Mitm         *Mitm
	DNS          *DNS
	Experimental *Experimental
	Hosts        *trie.DomainTrie[netip.Addr]
	Profile      *Profile
	Rules        []C.Rule
	Users        []auth.AuthUser
	Proxies      map[string]C.Proxy
	Providers    map[string]providerTypes.ProxyProvider
>>>>>>> f036e06f
}

type RawDNS struct {
	Enable                bool              `yaml:"enable"`
	IPv6                  bool              `yaml:"ipv6"`
	UseHosts              bool              `yaml:"use-hosts"`
	NameServer            []string          `yaml:"nameserver"`
	Fallback              []string          `yaml:"fallback"`
	FallbackFilter        RawFallbackFilter `yaml:"fallback-filter"`
	Listen                string            `yaml:"listen"`
	EnhancedMode          C.DNSMode         `yaml:"enhanced-mode"`
	FakeIPRange           string            `yaml:"fake-ip-range"`
	FakeIPFilter          []string          `yaml:"fake-ip-filter"`
	DefaultNameserver     []string          `yaml:"default-nameserver"`
	NameServerPolicy      map[string]string `yaml:"nameserver-policy"`
	ProxyServerNameserver []string          `yaml:"proxy-server-nameserver"`
}

type RawFallbackFilter struct {
	GeoIP     bool     `yaml:"geoip"`
	GeoIPCode string   `yaml:"geoip-code"`
	IPCIDR    []string `yaml:"ipcidr"`
	Domain    []string `yaml:"domain"`
	GeoSite   []string `yaml:"geosite"`
}

type RawTun struct {
	Enable    bool       `yaml:"enable" json:"enable"`
	Device    string     `yaml:"device" json:"device"`
	Stack     C.TUNStack `yaml:"stack" json:"stack"`
	DNSHijack []string   `yaml:"dns-hijack" json:"dns-hijack"`
	AutoRoute bool       `yaml:"auto-route" json:"auto-route"`
}

type RawMitm struct {
	Hosts []string `yaml:"hosts" json:"hosts"`
	Rules []string `yaml:"rules" json:"rules"`
}

type RawConfig struct {
	Port               int          `yaml:"port"`
	SocksPort          int          `yaml:"socks-port"`
	RedirPort          int          `yaml:"redir-port"`
	TProxyPort         int          `yaml:"tproxy-port"`
	MixedPort          int          `yaml:"mixed-port"`
	MitmPort           int          `yaml:"mitm-port"`
	Authentication     []string     `yaml:"authentication"`
	AllowLan           bool         `yaml:"allow-lan"`
	BindAddress        string       `yaml:"bind-address"`
	Mode               T.TunnelMode `yaml:"mode"`
	LogLevel           log.LogLevel `yaml:"log-level"`
	IPv6               bool         `yaml:"ipv6"`
	ExternalController string       `yaml:"external-controller"`
	ExternalUI         string       `yaml:"external-ui"`
	Secret             string       `yaml:"secret"`
	Interface          string       `yaml:"interface-name"`
	RoutingMark        int          `yaml:"routing-mark"`

	ProxyProvider map[string]map[string]any `yaml:"proxy-providers"`
	Hosts         map[string]string         `yaml:"hosts"`
	DNS           RawDNS                    `yaml:"dns"`
	Tun           RawTun                    `yaml:"tun"`
	IPTables      IPTables                  `yaml:"iptables"`
	MITM          RawMitm                   `yaml:"mitm"`
	Experimental  Experimental              `yaml:"experimental"`
	Profile       Profile                   `yaml:"profile"`
	Proxy         []map[string]any          `yaml:"proxies"`
	ProxyGroup    []map[string]any          `yaml:"proxy-groups"`
	Rule          []string                  `yaml:"rules"`
	Script        Script                    `yaml:"script"`
}

// Parse config
func Parse(buf []byte) (*Config, error) {
	rawCfg, err := UnmarshalRawConfig(buf)
	if err != nil {
		return nil, err
	}

	return ParseRawConfig(rawCfg)
}

func UnmarshalRawConfig(buf []byte) (*RawConfig, error) {
	// config with default value
	rawCfg := &RawConfig{
		AllowLan:       false,
		BindAddress:    "*",
		Mode:           T.Rule,
		Authentication: []string{},
		LogLevel:       log.INFO,
		Hosts:          map[string]string{},
		Rule:           []string{},
		Proxy:          []map[string]any{},
		ProxyGroup:     []map[string]any{},
		Tun: RawTun{
			Enable:    false,
			Device:    "",
			Stack:     C.TunGvisor,
			DNSHijack: []string{"0.0.0.0:53"}, // default hijack all dns query
			AutoRoute: true,
		},
		IPTables: IPTables{
			Enable:           false,
			InboundInterface: "lo",
		},
		DNS: RawDNS{
			Enable:       false,
			UseHosts:     true,
			EnhancedMode: C.DNSMapping,
			FakeIPRange:  "198.18.0.1/16",
			FallbackFilter: RawFallbackFilter{
				GeoIP:     true,
				GeoIPCode: "CN",
				IPCIDR:    []string{},
				GeoSite:   []string{},
			},
			DefaultNameserver: []string{
				"114.114.114.114",
				"223.5.5.5",
			},
			NameServer: []string{ // default if user not set
				"https://doh.pub/dns-query",
				"tls://223.5.5.5:853",
			},
		},
		MITM: RawMitm{
			Hosts: []string{},
			Rules: []string{},
		},
		Profile: Profile{
			StoreSelected: true,
		},
	}

	if err := yaml.Unmarshal(buf, rawCfg); err != nil {
		return nil, err
	}

	return rawCfg, nil
}

func ParseRawConfig(rawCfg *RawConfig) (*Config, error) {
	config := &Config{}

	config.Experimental = &rawCfg.Experimental
	config.Profile = &rawCfg.Profile
	config.IPTables = &rawCfg.IPTables

	general, err := parseGeneral(rawCfg)
	if err != nil {
		return nil, err
	}
	config.General = general

	tunCfg, err := parseTun(rawCfg.Tun, config.General)
	if err != nil {
		return nil, err
	}
	config.Tun = tunCfg

	dialer.DefaultInterface.Store(config.General.Interface)

	proxies, providers, err := parseProxies(rawCfg)
	if err != nil {
		return nil, err
	}
	config.Proxies = proxies
	config.Providers = providers

	err = parseScript(rawCfg)
	if err != nil {
		return nil, err
	}

	rules, ruleProviders, err := parseRules(rawCfg, proxies)
	if err != nil {
		return nil, err
	}
	config.Rules = rules
	config.RuleProviders = ruleProviders

	hosts, err := parseHosts(rawCfg)
	if err != nil {
		return nil, err
	}
	config.Hosts = hosts

	dnsCfg, err := parseDNS(rawCfg, hosts, rules)
	if err != nil {
		return nil, err
	}
	config.DNS = dnsCfg

	mitm, err := parseMitm(rawCfg.MITM)
	if err != nil {
		return nil, err
	}
	config.Mitm = mitm

	config.Users = parseAuthentication(rawCfg.Authentication)

	return config, nil
}

func parseGeneral(cfg *RawConfig) (*General, error) {
	externalUI := cfg.ExternalUI

	// checkout externalUI exist
	if externalUI != "" {
		externalUI = C.Path.Resolve(externalUI)

		if _, err := os.Stat(externalUI); os.IsNotExist(err) {
			return nil, fmt.Errorf("external-ui: %s not exist", externalUI)
		}
	}

	return &General{
		Inbound: Inbound{
			Port:        cfg.Port,
			SocksPort:   cfg.SocksPort,
			RedirPort:   cfg.RedirPort,
			TProxyPort:  cfg.TProxyPort,
			MixedPort:   cfg.MixedPort,
			MitmPort:    cfg.MitmPort,
			AllowLan:    cfg.AllowLan,
			BindAddress: cfg.BindAddress,
		},
		Controller: Controller{
			ExternalController: cfg.ExternalController,
			ExternalUI:         cfg.ExternalUI,
			Secret:             cfg.Secret,
		},
		Mode:        cfg.Mode,
		LogLevel:    cfg.LogLevel,
		IPv6:        cfg.IPv6,
		Interface:   cfg.Interface,
		RoutingMark: cfg.RoutingMark,
	}, nil
}

func parseProxies(cfg *RawConfig) (proxies map[string]C.Proxy, providersMap map[string]providerTypes.ProxyProvider, err error) {
	proxies = make(map[string]C.Proxy)
	providersMap = make(map[string]providerTypes.ProxyProvider)
	proxiesConfig := cfg.Proxy
	groupsConfig := cfg.ProxyGroup
	providersConfig := cfg.ProxyProvider

	var proxyList []string

	proxies["DIRECT"] = adapter.NewProxy(outbound.NewDirect())
	proxies["REJECT"] = adapter.NewProxy(outbound.NewReject())
	proxyList = append(proxyList, "DIRECT", "REJECT")

	// parse proxy
	for idx, mapping := range proxiesConfig {
		proxy, err := adapter.ParseProxy(mapping)
		if err != nil {
			return nil, nil, fmt.Errorf("proxy %d: %w", idx, err)
		}

		if _, exist := proxies[proxy.Name()]; exist {
			return nil, nil, fmt.Errorf("proxy %s is the duplicate name", proxy.Name())
		}
		proxies[proxy.Name()] = proxy
		proxyList = append(proxyList, proxy.Name())
	}

	// keep the original order of ProxyGroups in config file
	for idx, mapping := range groupsConfig {
		groupName, existName := mapping["name"].(string)
		if !existName {
			return nil, nil, fmt.Errorf("proxy group %d: missing name", idx)
		}
		proxyList = append(proxyList, groupName)
	}

	// check if any loop exists and sort the ProxyGroups
	if err := proxyGroupsDagSort(groupsConfig); err != nil {
		return nil, nil, err
	}

	// parse and initial providers
	for name, mapping := range providersConfig {
		if name == provider.ReservedName {
			return nil, nil, fmt.Errorf("can not defined a provider called `%s`", provider.ReservedName)
		}

		pd, err := provider.ParseProxyProvider(name, mapping)
		if err != nil {
			return nil, nil, fmt.Errorf("parse proxy provider %s error: %w", name, err)
		}

		providersMap[name] = pd
	}

	for _, proxyProvider := range providersMap {
		log.Infoln("Start initial provider %s", proxyProvider.Name())
		if err := proxyProvider.Initial(); err != nil {
			return nil, nil, fmt.Errorf("initial proxy provider %s error: %w", proxyProvider.Name(), err)
		}
	}

	// parse proxy group
	for idx, mapping := range groupsConfig {
		group, err := outboundgroup.ParseProxyGroup(mapping, proxies, providersMap)
		if err != nil {
			return nil, nil, fmt.Errorf("proxy group[%d]: %w", idx, err)
		}

		groupName := group.Name()
		if _, exist := proxies[groupName]; exist {
			return nil, nil, fmt.Errorf("proxy group %s: the duplicate name", groupName)
		}

		proxies[groupName] = adapter.NewProxy(group)
	}

	// initial compatible provider
	for _, pd := range providersMap {
		if pd.VehicleType() != providerTypes.Compatible {
			continue
		}

		log.Infoln("Start initial compatible provider %s", pd.Name())
		if err := pd.Initial(); err != nil {
			return nil, nil, err
		}
	}

	var ps []C.Proxy
	for _, v := range proxyList {
		ps = append(ps, proxies[v])
	}
	hc := provider.NewHealthCheck(ps, "", 0, true)
	pd, _ := provider.NewCompatibleProvider(provider.ReservedName, ps, hc)
	providersMap[provider.ReservedName] = pd

	global := outboundgroup.NewSelector(
		&outboundgroup.GroupCommonOption{
			Name: "GLOBAL",
		},
		[]providerTypes.ProxyProvider{pd},
	)
	proxies["GLOBAL"] = adapter.NewProxy(global)
	return proxies, providersMap, nil
}

func parseRules(cfg *RawConfig, proxies map[string]C.Proxy) ([]C.Rule, map[string]C.Rule, error) {
	var (
		rules         []C.Rule
		providerNames []string

		ruleProviders = map[string]C.Rule{}
		rulesConfig   = cfg.Rule
		mode          = cfg.Mode
		isPyInit      = S.Py_IsInitialized()
	)

	// parse rules
	for idx, line := range rulesConfig {
		rule := trimArr(strings.Split(line, ","))
		var (
			payload  string
			target   string
			params   []string
			ruleName = strings.ToUpper(rule[0])
		)

		if mode == T.Script && ruleName != "GEOSITE" {
			continue
		}

		l := len(rule)

		if l < 2 {
			return nil, nil, fmt.Errorf("rules[%d] [%s] error: format invalid", idx, line)
		}

		if l < 4 {
			rule = append(rule, make([]string, 4-l)...)
		}

		if ruleName == "MATCH" {
			l = 2
		}

		if l >= 3 {
			l = 3
			payload = rule[1]
		}

		target = rule[l-1]
		params = rule[l:]

		if _, ok := proxies[target]; mode != T.Script && !ok {
			return nil, nil, fmt.Errorf("rules[%d] [%s] error: proxy [%s] not found", idx, line, target)
		}

		params = trimArr(params)

		parsed, parseErr := R.ParseRule(ruleName, payload, target, params)
		if parseErr != nil {
			return nil, nil, fmt.Errorf("rules[%d] [%s] error: %s", idx, line, parseErr.Error())
		}

		if isPyInit {
			if ruleName == "GEOSITE" {
				pvName := "geosite:" + strings.ToLower(payload)
				providerNames = append(providerNames, pvName)
				ruleProviders[pvName] = parsed
			}
		}

		if mode != T.Script {
			rules = append(rules, parsed)
		}
	}

	runtime.GC()

	if isPyInit {
		err := S.NewClashPyContext(providerNames)
		if err != nil {
			return nil, nil, err
		} else {
			log.Infoln("Start initial script context successful, provider records: %v", len(providerNames))
		}
	}

	return rules, ruleProviders, nil
}

func parseHosts(cfg *RawConfig) (*trie.DomainTrie[netip.Addr], error) {
	tree := trie.New[netip.Addr]()

	// add default hosts
	if err := tree.Insert("localhost", netip.AddrFrom4([4]byte{127, 0, 0, 1})); err != nil {
		log.Errorln("insert localhost to host error: %s", err.Error())
	}

	if len(cfg.Hosts) != 0 {
		for domain, ipStr := range cfg.Hosts {
			ip, err := netip.ParseAddr(ipStr)
			if err != nil {
				return nil, fmt.Errorf("%s is not a valid IP", ipStr)
			}
			_ = tree.Insert(domain, ip)
		}
	}

	// add mitm.clash hosts
	if err := tree.Insert("mitm.clash", netip.AddrFrom4([4]byte{8, 8, 9, 9})); err != nil {
		log.Errorln("insert mitm.clash to host error: %s", err.Error())
	}

	return tree, nil
}

func hostWithDefaultPort(host string, defPort string) (string, error) {
	if !strings.Contains(host, ":") {
		host += ":"
	}

	hostname, port, err := net.SplitHostPort(host)
	if err != nil {
		return "", err
	}

	if port == "" {
		port = defPort
	}

	return net.JoinHostPort(hostname, port), nil
}

func parseNameServer(servers []string) ([]dns.NameServer, error) {
	var nameservers []dns.NameServer

	for idx, server := range servers {
		// parse without scheme .e.g 8.8.8.8:53
		if !strings.Contains(server, "://") {
			server = "udp://" + server
		}
		u, err := url.Parse(server)
		if err != nil {
			return nil, fmt.Errorf("DNS NameServer[%d] format error: %s", idx, err.Error())
		}

		var addr, dnsNetType string
		switch u.Scheme {
		case "udp":
			addr, err = hostWithDefaultPort(u.Host, "53")
			dnsNetType = "" // UDP
		case "tcp":
			addr, err = hostWithDefaultPort(u.Host, "53")
			dnsNetType = "tcp" // TCP
		case "tls":
			addr, err = hostWithDefaultPort(u.Host, "853")
			dnsNetType = "tcp-tls" // DNS over TLS
		case "https":
			clearURL := url.URL{Scheme: "https", Host: u.Host, Path: u.Path}
			addr = clearURL.String()
			dnsNetType = "https" // DNS over HTTPS
		case "dhcp":
			addr = u.Host
			dnsNetType = "dhcp" // UDP from DHCP
		default:
			return nil, fmt.Errorf("DNS NameServer[%d] unsupport scheme: %s", idx, u.Scheme)
		}

		if err != nil {
			return nil, fmt.Errorf("DNS NameServer[%d] format error: %s", idx, err.Error())
		}

		nameservers = append(
			nameservers,
			dns.NameServer{
				Net:          dnsNetType,
				Addr:         addr,
				ProxyAdapter: u.Fragment,
				Interface:    dialer.DefaultInterface.Load(),
			},
		)
	}
	return nameservers, nil
}

func parseNameServerPolicy(nsPolicy map[string]string) (map[string]dns.NameServer, error) {
	policy := map[string]dns.NameServer{}

	for domain, server := range nsPolicy {
		nameservers, err := parseNameServer([]string{server})
		if err != nil {
			return nil, err
		}
		if _, valid := trie.ValidAndSplitDomain(domain); !valid {
			return nil, fmt.Errorf("DNS ResoverRule invalid domain: %s", domain)
		}
		policy[domain] = nameservers[0]
	}

	return policy, nil
}

func parseFallbackIPCIDR(ips []string) ([]*net.IPNet, error) {
	var ipNets []*net.IPNet

	for idx, ip := range ips {
		_, ipnet, err := net.ParseCIDR(ip)
		if err != nil {
			return nil, fmt.Errorf("DNS FallbackIP[%d] format error: %s", idx, err.Error())
		}
		ipNets = append(ipNets, ipnet)
	}

	return ipNets, nil
}

func parseFallbackGeoSite(countries []string, rules []C.Rule) ([]*router.DomainMatcher, error) {
	var sites []*router.DomainMatcher

	for _, country := range countries {
		found := false
		for _, rule := range rules {
			if rule.RuleType() == C.GEOSITE {
				if strings.EqualFold(country, rule.Payload()) {
					found = true
					sites = append(sites, rule.(C.RuleGeoSite).GetDomainMatcher())
					log.Infoln("Start initial GeoSite dns fallback filter from rule `%s`", country)
				}
			}
		}

		if !found {
			matcher, recordsCount, err := geodata.LoadGeoSiteMatcher(country)
			if err != nil {
				return nil, err
			}

			sites = append(sites, matcher)

			log.Infoln("Start initial GeoSite dns fallback filter `%s`, records: %d", country, recordsCount)
		}
	}
	runtime.GC()
	return sites, nil
}

func parseDNS(rawCfg *RawConfig, hosts *trie.DomainTrie[netip.Addr], rules []C.Rule) (*DNS, error) {
	cfg := rawCfg.DNS
	if cfg.Enable && len(cfg.NameServer) == 0 {
		return nil, fmt.Errorf("if DNS configuration is turned on, NameServer cannot be empty")
	}

	dnsCfg := &DNS{
		Enable:       cfg.Enable,
		Listen:       cfg.Listen,
		IPv6:         cfg.IPv6,
		EnhancedMode: cfg.EnhancedMode,
		FallbackFilter: FallbackFilter{
			IPCIDR:  []*net.IPNet{},
			GeoSite: []*router.DomainMatcher{},
		},
	}
	var err error
	if dnsCfg.NameServer, err = parseNameServer(cfg.NameServer); err != nil {
		return nil, err
	}

	if dnsCfg.Fallback, err = parseNameServer(cfg.Fallback); err != nil {
		return nil, err
	}

	if dnsCfg.NameServerPolicy, err = parseNameServerPolicy(cfg.NameServerPolicy); err != nil {
		return nil, err
	}

	if dnsCfg.ProxyServerNameserver, err = parseNameServer(cfg.ProxyServerNameserver); err != nil {
		return nil, err
	}

	if len(cfg.DefaultNameserver) == 0 {
		return nil, errors.New("default nameserver should have at least one nameserver")
	}
	if dnsCfg.DefaultNameserver, err = parseNameServer(cfg.DefaultNameserver); err != nil {
		return nil, err
	}
	// check default nameserver is pure ip addr
	for _, ns := range dnsCfg.DefaultNameserver {
		host, _, err := net.SplitHostPort(ns.Addr)
		if err != nil || net.ParseIP(host) == nil {
			return nil, errors.New("default nameserver should be pure IP")
		}
	}

	if cfg.EnhancedMode == C.DNSFakeIP {
		_, ipnet, err := net.ParseCIDR(cfg.FakeIPRange)
		if err != nil {
			return nil, err
		}

		var host *trie.DomainTrie[bool]
		// fake ip skip host filter
		if len(cfg.FakeIPFilter) != 0 {
			host = trie.New[bool]()
			for _, domain := range cfg.FakeIPFilter {
				_ = host.Insert(domain, true)
			}
		}

		if len(dnsCfg.Fallback) != 0 {
			if host == nil {
				host = trie.New[bool]()
			}
			for _, fb := range dnsCfg.Fallback {
				if net.ParseIP(fb.Addr) != nil {
					continue
				}
				_ = host.Insert(fb.Addr, true)
			}
		}

		pool, err := fakeip.New(fakeip.Options{
			IPNet:       ipnet,
			Size:        1000,
			Host:        host,
			Persistence: rawCfg.Profile.StoreFakeIP,
		})
		if err != nil {
			return nil, err
		}

		dnsCfg.FakeIPRange = pool
	}

	if len(cfg.Fallback) != 0 {
		dnsCfg.FallbackFilter.GeoIP = cfg.FallbackFilter.GeoIP
		dnsCfg.FallbackFilter.GeoIPCode = cfg.FallbackFilter.GeoIPCode
		if fallbackip, err := parseFallbackIPCIDR(cfg.FallbackFilter.IPCIDR); err == nil {
			dnsCfg.FallbackFilter.IPCIDR = fallbackip
		}
		dnsCfg.FallbackFilter.Domain = cfg.FallbackFilter.Domain
		fallbackGeoSite, err := parseFallbackGeoSite(cfg.FallbackFilter.GeoSite, rules)
		if err != nil {
			return nil, fmt.Errorf("load GeoSite dns fallback filter error, %w", err)
		}
		dnsCfg.FallbackFilter.GeoSite = fallbackGeoSite
	}

	if cfg.UseHosts {
		dnsCfg.Hosts = hosts
	}

	return dnsCfg, nil
}

func parseAuthentication(rawRecords []string) []auth.AuthUser {
	users := []auth.AuthUser{}
	for _, line := range rawRecords {
		if user, pass, found := strings.Cut(line, ":"); found {
			users = append(users, auth.AuthUser{User: user, Pass: pass})
		}
	}
	return users
}

func parseTun(rawTun RawTun, general *General) (*Tun, error) {
	if (rawTun.Enable || general.TProxyPort != 0) && general.Interface == "" {
		autoDetectInterfaceName, err := commons.GetAutoDetectInterface()
		if err != nil || autoDetectInterfaceName == "" {
			return nil, fmt.Errorf("can not find auto detect interface: %w. you must be detect `interface-name` if tun set to enable or `tproxy-port` isn't zore", err)
		}

		general.Interface = autoDetectInterfaceName
	}

	var dnsHijack []netip.AddrPort

	for _, d := range rawTun.DNSHijack {
		if _, after, ok := strings.Cut(d, "://"); ok {
			d = after
		}

		addrPort, err := netip.ParseAddrPort(d)
		if err != nil {
			return nil, fmt.Errorf("parse dns-hijack url error: %w", err)
		}

		dnsHijack = append(dnsHijack, addrPort)
	}

	return &Tun{
		Enable:    rawTun.Enable,
		Device:    rawTun.Device,
		Stack:     rawTun.Stack,
		DNSHijack: dnsHijack,
		AutoRoute: rawTun.AutoRoute,
	}, nil
}

<<<<<<< HEAD
func parseScript(cfg *RawConfig) error {
	mode := cfg.Mode
	script := cfg.Script
	mainCode := cleanPyKeywords(script.MainCode)
	shortcutsCode := script.ShortcutsCode

	if mode != T.Script && len(shortcutsCode) == 0 {
		return nil
	} else if mode == T.Script && len(mainCode) == 0 {
		return fmt.Errorf("initialized script module failure, can't find script code in the config file")
	}

	content := `# -*- coding: UTF-8 -*-

from datetime import datetime as whatever

class ClashTime:
  def now(self):
    return whatever.now()
  
  def unix(self):
    return int(whatever.now().timestamp())

  def unix_nano(self):
    return int(round(whatever.now().timestamp() * 1000))

time = ClashTime()

`

	var shouldInitPy bool
	if mode == T.Script {
		content += mainCode + "\n\n"
		shouldInitPy = true
	}

	for k, v := range shortcutsCode {
		v = cleanPyKeywords(v)
		v = strings.TrimSpace(v)
		if len(v) == 0 {
			return fmt.Errorf("initialized rule SCRIPT failure, shortcut [%s] code invalid syntax", k)
		}

		content += "def " + strings.ToLower(k) + "(ctx, network, process_name, host, src_ip, src_port, dst_ip, dst_port):\n  return " + v + "\n\n"
		shouldInitPy = true
	}

	if !shouldInitPy {
		return nil
	}

	err := os.WriteFile(C.Path.Script(), []byte(content), 0o644)
	if err != nil {
		return fmt.Errorf("initialized script module failure, %s", err.Error())
	}

	if err = S.Py_Initialize(C.Path.GetExecutableFullPath(), C.Path.ScriptDir()); err != nil {
		return fmt.Errorf("initialized script module failure, %s", err.Error())
	} else if mode == T.Script {
		if err = S.LoadMainFunction(); err != nil {
			return fmt.Errorf("initialized script module failure, %s", err.Error())
		}
	}

	log.Infoln("Start initial script module successful, version: %s", S.Py_GetVersion())

	return nil
}

func cleanPyKeywords(code string) string {
	if len(code) == 0 {
		return code
	}
	keywords := []string{"import", "print"}

	for _, kw := range keywords {
		reg := regexp.MustCompile("(?m)[\r\n]+^.*" + kw + ".*$")
		code = reg.ReplaceAllString(code, "")
	}
	return code
=======
func parseMitm(rawMitm RawMitm) (*Mitm, error) {
	var (
		req []C.Rewrite
		res []C.Rewrite
	)

	for _, line := range rawMitm.Rules {
		rule, err := rewrites.ParseRewrite(line)
		if err != nil {
			return nil, fmt.Errorf("parse rewrite rule failure: %w", err)
		}

		if rule.RuleType() == C.MitmResponseHeader || rule.RuleType() == C.MitmResponseBody {
			res = append(res, rule)
		} else {
			req = append(req, rule)
		}
	}

	hosts := trie.New[bool]()

	if len(rawMitm.Hosts) != 0 {
		for _, domain := range rawMitm.Hosts {
			_ = hosts.Insert(domain, true)
		}
	}

	_ = hosts.Insert("mitm.clash", true)

	return &Mitm{
		Hosts: hosts,
		Rules: rewrites.NewRewriteRules(req, res),
	}, nil
>>>>>>> f036e06f
}<|MERGE_RESOLUTION|>--- conflicted
+++ resolved
@@ -128,33 +128,19 @@
 
 // Config is clash config manager
 type Config struct {
-<<<<<<< HEAD
 	General       *General
 	Tun           *Tun
 	IPTables      *IPTables
+	Mitm          *Mitm
 	DNS           *DNS
 	Experimental  *Experimental
-	Hosts         *trie.DomainTrie
+	Hosts         *trie.DomainTrie[netip.Addr]
 	Profile       *Profile
 	Rules         []C.Rule
 	RuleProviders map[string]C.Rule
 	Users         []auth.AuthUser
 	Proxies       map[string]C.Proxy
 	Providers     map[string]providerTypes.ProxyProvider
-=======
-	General      *General
-	Tun          *Tun
-	IPTables     *IPTables
-	Mitm         *Mitm
-	DNS          *DNS
-	Experimental *Experimental
-	Hosts        *trie.DomainTrie[netip.Addr]
-	Profile      *Profile
-	Rules        []C.Rule
-	Users        []auth.AuthUser
-	Proxies      map[string]C.Proxy
-	Providers    map[string]providerTypes.ProxyProvider
->>>>>>> f036e06f
 }
 
 type RawDNS struct {
@@ -895,7 +881,6 @@
 	}, nil
 }
 
-<<<<<<< HEAD
 func parseScript(cfg *RawConfig) error {
 	mode := cfg.Mode
 	script := cfg.Script
@@ -976,7 +961,8 @@
 		code = reg.ReplaceAllString(code, "")
 	}
 	return code
-=======
+}
+
 func parseMitm(rawMitm RawMitm) (*Mitm, error) {
 	var (
 		req []C.Rewrite
@@ -1010,5 +996,4 @@
 		Hosts: hosts,
 		Rules: rewrites.NewRewriteRules(req, res),
 	}, nil
->>>>>>> f036e06f
 }