package constant

import (
	"encoding/json"
	"fmt"
	"net"
	"net/netip"
	"strconv"

	"github.com/Dreamacro/clash/transport/socks5"
)

// Socks addr type
const (
	TCP NetWork = iota
	UDP
	ALLNet

	HTTP Type = iota
	HTTPS
	SOCKS4
	SOCKS5
	SHADOWSOCKS
	VMESS
	REDIR
	TPROXY
<<<<<<< HEAD
	TCPTUN
	UDPTUN
	TUN
	TUIC
	INNER
=======
	TUNNEL
>>>>>>> ee13bbd9
)

type NetWork int

func (n NetWork) String() string {
	if n == TCP {
		return "tcp"
	} else if n == UDP {
		return "udp"
	}
	return "all"
}

func (n NetWork) MarshalJSON() ([]byte, error) {
	return json.Marshal(n.String())
}

type Type int

func (t Type) String() string {
	switch t {
	case HTTP:
		return "HTTP"
	case HTTPS:
		return "HTTPS"
	case SOCKS4:
		return "Socks4"
	case SOCKS5:
		return "Socks5"
	case SHADOWSOCKS:
		return "ShadowSocks"
	case VMESS:
		return "Vmess"
	case REDIR:
		return "Redir"
	case TPROXY:
		return "TProxy"
	case TCPTUN:
		return "TcpTun"
	case UDPTUN:
		return "UdpTun"
	case TUN:
		return "Tun"
	case TUIC:
		return "Tuic"
	case INNER:
		return "Inner"
	default:
		return "Unknown"
	}
}

func ParseType(t string) (*Type, error) {
	var res Type
	switch t {
	case "HTTP":
		res = HTTP
	case "HTTPS":
		res = HTTPS
	case "SOCKS4":
		res = SOCKS4
	case "SOCKS5":
		res = SOCKS5
	case "SHADOWSOCKS":
		res = SHADOWSOCKS
	case "VMESS":
		res = VMESS
	case "REDIR":
		res = REDIR
	case "TPROXY":
		res = TPROXY
	case "TCPTUN":
		res = TCPTUN
	case "UDPTUN":
		res = UDPTUN
	case "TUN":
		res = TUN
	case "TUIC":
		res = TUIC
	case "INNER":
		res = INNER
	default:
		return nil, fmt.Errorf("unknown type: %s", t)
	}
	return &res, nil
}

func (t Type) MarshalJSON() ([]byte, error) {
	return json.Marshal(t.String())
}

// Metadata is used to store connection address
type Metadata struct {
<<<<<<< HEAD
	NetWork     NetWork    `json:"network"`
	Type        Type       `json:"type"`
	SrcIP       netip.Addr `json:"sourceIP"`
	DstIP       netip.Addr `json:"destinationIP"`
	SrcPort     string     `json:"sourcePort"`
	DstPort     string     `json:"destinationPort"`
	InIP        netip.Addr `json:"inboundIP"`
	InPort      string     `json:"inboundPort"`
	Host        string     `json:"host"`
	DNSMode     DNSMode    `json:"dnsMode"`
	Uid         *uint32    `json:"uid"`
	Process     string     `json:"process"`
	ProcessPath string     `json:"processPath"`
	RemoteDst   string     `json:"remoteDestination"`
=======
	NetWork      NetWork `json:"network"`
	Type         Type    `json:"type"`
	SrcIP        net.IP  `json:"sourceIP"`
	DstIP        net.IP  `json:"destinationIP"`
	SrcPort      string  `json:"sourcePort"`
	DstPort      string  `json:"destinationPort"`
	Host         string  `json:"host"`
	DNSMode      DNSMode `json:"dnsMode"`
	ProcessPath  string  `json:"processPath"`
	SpecialProxy string  `json:"specialProxy"`
>>>>>>> ee13bbd9
}

func (m *Metadata) RemoteAddress() string {
	return net.JoinHostPort(m.String(), m.DstPort)
}

func (m *Metadata) SourceAddress() string {
	return net.JoinHostPort(m.SrcIP.String(), m.SrcPort)
}

func (m *Metadata) SourceDetail() string {
	if m.Type == INNER {
		return fmt.Sprintf("[%s]", ClashName)
	}

	if m.Process != "" && m.Uid != nil {
		return fmt.Sprintf("%s(%s, uid=%d)", m.SourceAddress(), m.Process, *m.Uid)
	} else if m.Uid != nil {
		return fmt.Sprintf("%s(uid=%d)", m.SourceAddress(), *m.Uid)
	} else if m.Process != "" {
		return fmt.Sprintf("%s(%s)", m.SourceAddress(), m.Process)
	} else {
		return fmt.Sprintf("%s", m.SourceAddress())
	}
}

func (m *Metadata) AddrType() int {
	switch true {
	case m.Host != "" || !m.DstIP.IsValid():
		return socks5.AtypDomainName
	case m.DstIP.Is4():
		return socks5.AtypIPv4
	default:
		return socks5.AtypIPv6
	}
}

func (m *Metadata) Resolved() bool {
	return m.DstIP.IsValid()
}

// Pure is used to solve unexpected behavior
// when dialing proxy connection in DNSMapping mode.
func (m *Metadata) Pure() *Metadata {
	if (m.DNSMode == DNSMapping || m.DNSMode == DNSHosts) && m.DstIP.IsValid() {
		copyM := *m
		copyM.Host = ""
		return &copyM
	}

	return m
}

func (m *Metadata) UDPAddr() *net.UDPAddr {
	if m.NetWork != UDP || !m.DstIP.IsValid() {
		return nil
	}
	port, _ := strconv.ParseUint(m.DstPort, 10, 16)
	return &net.UDPAddr{
		IP:   m.DstIP.AsSlice(),
		Port: int(port),
	}
}

func (m *Metadata) String() string {
	if m.Host != "" {
		return m.Host
	} else if m.DstIP.IsValid() {
		return m.DstIP.String()
	} else {
		return "<nil>"
	}
}

func (m *Metadata) Valid() bool {
	return m.Host != "" || m.DstIP.IsValid()
}<|MERGE_RESOLUTION|>--- conflicted
+++ resolved
@@ -24,15 +24,10 @@
 	VMESS
 	REDIR
 	TPROXY
-<<<<<<< HEAD
-	TCPTUN
-	UDPTUN
+	TUNNEL
 	TUN
 	TUIC
 	INNER
-=======
-	TUNNEL
->>>>>>> ee13bbd9
 )
 
 type NetWork int
@@ -70,10 +65,8 @@
 		return "Redir"
 	case TPROXY:
 		return "TProxy"
-	case TCPTUN:
-		return "TcpTun"
-	case UDPTUN:
-		return "UdpTun"
+	case TUNNEL:
+		return "Tunnel"
 	case TUN:
 		return "Tun"
 	case TUIC:
@@ -104,10 +97,8 @@
 		res = REDIR
 	case "TPROXY":
 		res = TPROXY
-	case "TCPTUN":
-		res = TCPTUN
-	case "UDPTUN":
-		res = UDPTUN
+	case "TUNNEL":
+		res = TUNNEL
 	case "TUN":
 		res = TUN
 	case "TUIC":
@@ -126,33 +117,21 @@
 
 // Metadata is used to store connection address
 type Metadata struct {
-<<<<<<< HEAD
-	NetWork     NetWork    `json:"network"`
-	Type        Type       `json:"type"`
-	SrcIP       netip.Addr `json:"sourceIP"`
-	DstIP       netip.Addr `json:"destinationIP"`
-	SrcPort     string     `json:"sourcePort"`
-	DstPort     string     `json:"destinationPort"`
-	InIP        netip.Addr `json:"inboundIP"`
-	InPort      string     `json:"inboundPort"`
-	Host        string     `json:"host"`
-	DNSMode     DNSMode    `json:"dnsMode"`
-	Uid         *uint32    `json:"uid"`
-	Process     string     `json:"process"`
-	ProcessPath string     `json:"processPath"`
-	RemoteDst   string     `json:"remoteDestination"`
-=======
-	NetWork      NetWork `json:"network"`
-	Type         Type    `json:"type"`
-	SrcIP        net.IP  `json:"sourceIP"`
-	DstIP        net.IP  `json:"destinationIP"`
-	SrcPort      string  `json:"sourcePort"`
-	DstPort      string  `json:"destinationPort"`
-	Host         string  `json:"host"`
-	DNSMode      DNSMode `json:"dnsMode"`
-	ProcessPath  string  `json:"processPath"`
-	SpecialProxy string  `json:"specialProxy"`
->>>>>>> ee13bbd9
+	NetWork      NetWork    `json:"network"`
+	Type         Type       `json:"type"`
+	SrcIP        netip.Addr `json:"sourceIP"`
+	DstIP        netip.Addr `json:"destinationIP"`
+	SrcPort      string     `json:"sourcePort"`
+	DstPort      string     `json:"destinationPort"`
+	InIP         netip.Addr `json:"inboundIP"`
+	InPort       string     `json:"inboundPort"`
+	Host         string     `json:"host"`
+	DNSMode      DNSMode    `json:"dnsMode"`
+	Uid          *uint32    `json:"uid"`
+	Process      string     `json:"process"`
+	ProcessPath  string     `json:"processPath"`
+	SpecialProxy string     `json:"specialProxy"`
+	RemoteDst    string     `json:"remoteDestination"`
 }
 
 func (m *Metadata) RemoteAddress() string {
