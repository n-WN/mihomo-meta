package constant

import (
	"os"
	P "path"
	"path/filepath"
)

const Name = "clash"

// Path is used to get the configuration path
var Path = func() *path {
	homeDir, err := os.UserHomeDir()
	if err != nil {
		homeDir, _ = os.Getwd()
	}

	homeDir = P.Join(homeDir, ".config", Name)
	return &path{homeDir: homeDir, configFile: "config.yaml"}
}()

type path struct {
	homeDir    string
	configFile string
}

// SetHomeDir is used to set the configuration path
func SetHomeDir(root string) {
	Path.homeDir = root
}

// SetConfig is used to set the configuration file
func SetConfig(file string) {
	Path.configFile = file
}

func (p *path) HomeDir() string {
	return p.homeDir
}

func (p *path) Config() string {
	return p.configFile
}

// Resolve return a absolute path or a relative path with homedir
func (p *path) Resolve(path string) string {
	if !filepath.IsAbs(path) {
		return filepath.Join(p.HomeDir(), path)
	}

	return path
}

func (p *path) MMDB() string {
	return P.Join(p.homeDir, "Country.mmdb")
}

func (p *path) OldCache() string {
	return P.Join(p.homeDir, ".cache")
}

<<<<<<< HEAD
func (p *path) GeoIP() string {
	return P.Join(p.homeDir, "geoip.dat")
}

func (p *path) GeoSite() string {
	return P.Join(p.homeDir, "geosite.dat")
}

func (p *path) GetAssetLocation(file string) string {
	return P.Join(p.homeDir, file)
=======
func (p *path) Cache() string {
	return P.Join(p.homeDir, "cache.db")
>>>>>>> ebbc9604
}<|MERGE_RESOLUTION|>--- conflicted
+++ resolved
@@ -59,7 +59,10 @@
 	return P.Join(p.homeDir, ".cache")
 }
 
-<<<<<<< HEAD
+func (p *path) Cache() string {
+	return P.Join(p.homeDir, "cache.db")
+}
+
 func (p *path) GeoIP() string {
 	return P.Join(p.homeDir, "geoip.dat")
 }
@@ -70,8 +73,4 @@
 
 func (p *path) GetAssetLocation(file string) string {
 	return P.Join(p.homeDir, file)
-=======
-func (p *path) Cache() string {
-	return P.Join(p.homeDir, "cache.db")
->>>>>>> ebbc9604
 }