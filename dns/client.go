--- conflicted
+++ resolved
@@ -4,12 +4,9 @@
 	"context"
 	"crypto/tls"
 	"fmt"
-<<<<<<< HEAD
 	tlsC "github.com/Dreamacro/clash/component/tls"
 	"go.uber.org/atomic"
-=======
 	"math/rand"
->>>>>>> de264c42
 	"net"
 	"net/netip"
 	"strings"
@@ -38,16 +35,10 @@
 		ip  netip.Addr
 		err error
 	)
-	if ip, err = netip.ParseAddr(c.host); err != nil {
-		if c.r == nil {
+	if c.r == nil {
+		// a default ip dns
+		if ip, err = netip.ParseAddr(c.host); err != nil {
 			return nil, fmt.Errorf("dns %s not a valid ip", c.host)
-<<<<<<< HEAD
-		} else {
-			if ip, err = resolver.ResolveIPWithResolver(ctx, c.host, c.r); err != nil {
-				return nil, fmt.Errorf("use default dns resolve failed: %w", err)
-			}
-			c.host = ip.String()
-=======
 		}
 	} else {
 		ips, err := resolver.LookupIPWithResolver(ctx, c.host, c.r)
@@ -55,7 +46,6 @@
 			return nil, fmt.Errorf("use default dns resolve failed: %w", err)
 		} else if len(ips) == 0 {
 			return nil, fmt.Errorf("%w: %s", resolver.ErrIPNotFound, c.host)
->>>>>>> de264c42
 		}
 		ip = ips[rand.Intn(len(ips))]
 	}
