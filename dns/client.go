package dns

import (
	"context"
	"crypto/tls"
	"fmt"
	"net"
	"strings"

	"github.com/Dreamacro/clash/component/dialer"
	"github.com/Dreamacro/clash/component/resolver"

	D "github.com/miekg/dns"
)

type client struct {
	*D.Client
	r            *Resolver
	port         string
	host         string
	iface        string
	proxyAdapter string
}

func (c *client) Exchange(m *D.Msg) (*D.Msg, error) {
	return c.ExchangeContext(context.Background(), m)
}

func (c *client) ExchangeContext(ctx context.Context, m *D.Msg) (*D.Msg, error) {
	var (
		ip  net.IP
		err error
	)
<<<<<<< HEAD

=======
>>>>>>> 9ef90782
	if ip = net.ParseIP(c.host); ip == nil {
		if c.r == nil {
			return nil, fmt.Errorf("dns %s not a valid ip", c.host)
		} else {
			if ip, err = resolver.ResolveIPWithResolver(c.host, c.r); err != nil {
				return nil, fmt.Errorf("use default dns resolve failed: %w", err)
			}
			c.host = ip.String()
		}
	}

	network := "udp"
	if strings.HasPrefix(c.Client.Net, "tcp") {
		network = "tcp"
	}

	options := []dialer.Option{}
	if c.iface != "" {
		options = append(options, dialer.WithInterface(c.iface))
	}

	var conn net.Conn
	if c.proxyAdapter == "" {
		conn, err = dialer.DialContext(ctx, network, net.JoinHostPort(ip.String(), c.port), options...)
	} else {
		conn, err = dialContextWithProxyAdapter(ctx, c.proxyAdapter, network, ip, c.port, options...)
	}

	if err != nil {
		return nil, err
	}
	defer conn.Close()

	// miekg/dns ExchangeContext doesn't respond to context cancel.
	// this is a workaround
	type result struct {
		msg *D.Msg
		err error
	}
	ch := make(chan result, 1)
	go func() {
		if strings.HasSuffix(c.Client.Net, "tls") {
			conn = tls.Client(conn, c.Client.TLSConfig)
		}

		msg, _, err := c.Client.ExchangeWithConn(m, &D.Conn{
			Conn:         conn,
			UDPSize:      c.Client.UDPSize,
			TsigSecret:   c.Client.TsigSecret,
			TsigProvider: c.Client.TsigProvider,
		})

		ch <- result{msg, err}
	}()

	select {
	case <-ctx.Done():
		return nil, ctx.Err()
	case ret := <-ch:
		return ret.msg, ret.err
	}
}<|MERGE_RESOLUTION|>--- conflicted
+++ resolved
@@ -31,10 +31,6 @@
 		ip  net.IP
 		err error
 	)
-<<<<<<< HEAD
-
-=======
->>>>>>> 9ef90782
 	if ip = net.ParseIP(c.host); ip == nil {
 		if c.r == nil {
 			return nil, fmt.Errorf("dns %s not a valid ip", c.host)
