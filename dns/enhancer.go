package dns

import (
	"net/netip"

	"github.com/Dreamacro/clash/common/cache"
	"github.com/Dreamacro/clash/component/fakeip"
	C "github.com/Dreamacro/clash/constant"
)

type ResolverEnhancer struct {
	mode     C.DNSMode
	fakePool *fakeip.Pool
	mapping  *cache.LruCache[netip.Addr, string]
}

func (h *ResolverEnhancer) FakeIPEnabled() bool {
	return h.mode == C.DNSFakeIP
}

func (h *ResolverEnhancer) MappingEnabled() bool {
	return h.mode == C.DNSFakeIP || h.mode == C.DNSMapping
}

func (h *ResolverEnhancer) IsExistFakeIP(ip netip.Addr) bool {
	if !h.FakeIPEnabled() {
		return false
	}

	if pool := h.fakePool; pool != nil {
		return pool.Exist(ip)
	}

	return false
}

func (h *ResolverEnhancer) IsFakeIP(ip netip.Addr) bool {
	if !h.FakeIPEnabled() {
		return false
	}

	if pool := h.fakePool; pool != nil {
		return pool.IPNet().Contains(ip) && ip != pool.Gateway() && ip != pool.Broadcast()
	}

	return false
}

func (h *ResolverEnhancer) IsFakeBroadcastIP(ip netip.Addr) bool {
	if !h.FakeIPEnabled() {
		return false
	}

	if pool := h.fakePool; pool != nil {
		return pool.Broadcast() == ip
	}

	return false
}

func (h *ResolverEnhancer) FindHostByIP(ip netip.Addr) (string, bool) {
	if pool := h.fakePool; pool != nil {
		if host, existed := pool.LookBack(ip); existed {
			return host, true
		}
	}

	if mapping := h.mapping; mapping != nil {
		if host, existed := h.mapping.Get(ip); existed {
			return host, true
		}
	}

	return "", false
}

func (h *ResolverEnhancer) InsertHostByIP(ip netip.Addr, host string) {
	if mapping := h.mapping; mapping != nil {
		h.mapping.Set(ip, host)
	}
}

func (h *ResolverEnhancer) FlushFakeIP() error {
	if h.fakePool != nil {
		return h.fakePool.FlushFakeIP()
	}
	return nil
}

func (h *ResolverEnhancer) PatchFrom(o *ResolverEnhancer) {
	if h.mapping != nil && o.mapping != nil {
		o.mapping.CloneTo(h.mapping)
	}

	if h.fakePool != nil && o.fakePool != nil {
		h.fakePool.CloneFrom(o.fakePool)
	}
}

func (h *ResolverEnhancer) StoreFakePoolState() {
	if h.fakePool != nil {
		h.fakePool.StoreState()
	}
}

func NewEnhancer(cfg Config) *ResolverEnhancer {
	var fakePool *fakeip.Pool
	var mapping *cache.LruCache[netip.Addr, string]

	if cfg.EnhancedMode != C.DNSNormal {
		fakePool = cfg.Pool
<<<<<<< HEAD
		mapping = cache.NewLRUCache[netip.Addr, string](cache.WithSize[netip.Addr, string](4096), cache.WithStale[netip.Addr, string](true))
=======
		mapping = cache.New(cache.WithSize(4096), cache.WithStale(true))
>>>>>>> de264c42
	}

	return &ResolverEnhancer{
		mode:     cfg.EnhancedMode,
		fakePool: fakePool,
		mapping:  mapping,
	}
}<|MERGE_RESOLUTION|>--- conflicted
+++ resolved
@@ -109,11 +109,7 @@
 
 	if cfg.EnhancedMode != C.DNSNormal {
 		fakePool = cfg.Pool
-<<<<<<< HEAD
-		mapping = cache.NewLRUCache[netip.Addr, string](cache.WithSize[netip.Addr, string](4096), cache.WithStale[netip.Addr, string](true))
-=======
-		mapping = cache.New(cache.WithSize(4096), cache.WithStale(true))
->>>>>>> de264c42
+		mapping = cache.New[netip.Addr, string](cache.WithSize[netip.Addr, string](4096), cache.WithStale[netip.Addr, string](true))
 	}
 
 	return &ResolverEnhancer{
