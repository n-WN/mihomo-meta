package executor

import (
	"fmt"
	"net/netip"
	"os"
	"runtime"
	"sync"

	"github.com/Dreamacro/clash/adapter"
	"github.com/Dreamacro/clash/adapter/inbound"
	"github.com/Dreamacro/clash/adapter/outboundgroup"
	"github.com/Dreamacro/clash/component/auth"
	"github.com/Dreamacro/clash/component/dialer"
	G "github.com/Dreamacro/clash/component/geodata"
	"github.com/Dreamacro/clash/component/iface"
	"github.com/Dreamacro/clash/component/profile"
	"github.com/Dreamacro/clash/component/profile/cachefile"
	"github.com/Dreamacro/clash/component/resolver"
	SNI "github.com/Dreamacro/clash/component/sniffer"
	"github.com/Dreamacro/clash/component/tls"
	"github.com/Dreamacro/clash/component/trie"
	"github.com/Dreamacro/clash/config"
	C "github.com/Dreamacro/clash/constant"
	"github.com/Dreamacro/clash/constant/provider"
	"github.com/Dreamacro/clash/dns"
	"github.com/Dreamacro/clash/listener"
	authStore "github.com/Dreamacro/clash/listener/auth"
	"github.com/Dreamacro/clash/listener/inner"
	"github.com/Dreamacro/clash/listener/tproxy"
	"github.com/Dreamacro/clash/log"
	"github.com/Dreamacro/clash/tunnel"
)

var mux sync.Mutex

func readConfig(path string) ([]byte, error) {
	if _, err := os.Stat(path); os.IsNotExist(err) {
		return nil, err
	}
	data, err := os.ReadFile(path)
	if err != nil {
		return nil, err
	}

	if len(data) == 0 {
		return nil, fmt.Errorf("configuration file %s is empty", path)
	}

	return data, err
}

// Parse config with default config path
func Parse() (*config.Config, error) {
	return ParseWithPath(C.Path.Config())
}

// ParseWithPath parse config with custom config path
func ParseWithPath(path string) (*config.Config, error) {
	buf, err := readConfig(path)
	if err != nil {
		return nil, err
	}

	return ParseWithBytes(buf)
}

// ParseWithBytes config with buffer
func ParseWithBytes(buf []byte) (*config.Config, error) {
	return config.Parse(buf)
}

// ApplyConfig dispatch configure to all parts
func ApplyConfig(cfg *config.Config, force bool) {
	mux.Lock()
	defer mux.Unlock()
	preUpdateExperimental(cfg)
	updateUsers(cfg.Users)
	updateProxies(cfg.Proxies, cfg.Providers)
	updateRules(cfg.Rules, cfg.RuleProviders)
	updateSniffer(cfg.Sniffer)
	updateHosts(cfg.Hosts)
	initInnerTcp()
	updateDNS(cfg.DNS, cfg.General.IPv6)
	loadProxyProvider(cfg.Providers)
	updateProfile(cfg)
	loadRuleProvider(cfg.RuleProviders)
	updateGeneral(cfg.General, force)
	updateIPTables(cfg)
	updateTun(cfg.General)
	updateExperimental(cfg)
<<<<<<< HEAD

	log.SetLevel(cfg.General.LogLevel)
}

func initInnerTcp() {
	inner.New(tunnel.TCPIn())
}

func GetGeneral() *config.General {
	ports := P.GetPorts()
	var authenticator []string
=======
	updateTunnels(cfg.Tunnels)
}

func GetGeneral() *config.General {
	ports := listener.GetPorts()
	authenticator := []string{}
>>>>>>> 90b40a8e
	if auth := authStore.Authenticator(); auth != nil {
		authenticator = auth.Users()
	}

	general := &config.General{
		Inbound: config.Inbound{
<<<<<<< HEAD
			Port:              ports.Port,
			SocksPort:         ports.SocksPort,
			RedirPort:         ports.RedirPort,
			TProxyPort:        ports.TProxyPort,
			MixedPort:         ports.MixedPort,
			ShadowSocksConfig: ports.ShadowSocksConfig,
			VmessConfig:       ports.VmessConfig,
			TcpTunConfig:      ports.TcpTunConfig,
			UdpTunConfig:      ports.UdpTunConfig,
			Authentication:    authenticator,
			AllowLan:          P.AllowLan(),
			BindAddress:       P.BindAddress(),
=======
			Port:           ports.Port,
			SocksPort:      ports.SocksPort,
			RedirPort:      ports.RedirPort,
			TProxyPort:     ports.TProxyPort,
			MixedPort:      ports.MixedPort,
			Authentication: authenticator,
			AllowLan:       listener.AllowLan(),
			BindAddress:    listener.BindAddress(),
>>>>>>> 90b40a8e
		},
		Mode:          tunnel.Mode(),
		LogLevel:      log.Level(),
		IPv6:          !resolver.DisableIPv6,
		GeodataLoader: G.LoaderName(),
		Tun:           P.GetTunConf(),
		TuicServer:    P.GetTuicConf(),
		Interface:     dialer.DefaultInterface.Load(),
		Sniffing:      tunnel.IsSniffing(),
		TCPConcurrent: dialer.GetDial(),
	}

	return general
}

func updateExperimental(c *config.Config) {
	runtime.GC()
}

func preUpdateExperimental(c *config.Config) {
	for _, fingerprint := range c.Experimental.Fingerprints {
		if err := tls.AddCertFingerprint(fingerprint); err != nil {
			log.Warnln("fingerprint[%s] is err, %s", fingerprint, err.Error())
		}
	}
}

func updateDNS(c *config.DNS, generalIPv6 bool) {
	if !c.Enable {
		resolver.DisableIPv6 = !generalIPv6
		resolver.DefaultResolver = nil
		resolver.DefaultHostMapper = nil
		resolver.DefaultLocalServer = nil
		dns.ReCreateServer("", nil, nil)
		return
	} else {
		resolver.DisableIPv6 = !c.IPv6
	}

	cfg := dns.Config{
		Main:         c.NameServer,
		Fallback:     c.Fallback,
		IPv6:         c.IPv6,
		EnhancedMode: c.EnhancedMode,
		Pool:         c.FakeIPRange,
		Hosts:        c.Hosts,
		FallbackFilter: dns.FallbackFilter{
			GeoIP:     c.FallbackFilter.GeoIP,
			GeoIPCode: c.FallbackFilter.GeoIPCode,
			IPCIDR:    c.FallbackFilter.IPCIDR,
			Domain:    c.FallbackFilter.Domain,
			GeoSite:   c.FallbackFilter.GeoSite,
		},
		Default:     c.DefaultNameserver,
		Policy:      c.NameServerPolicy,
		ProxyServer: c.ProxyServerNameserver,
	}

	r := dns.NewResolver(cfg)
	pr := dns.NewProxyServerHostResolver(r)
	m := dns.NewEnhancer(cfg)

	// reuse cache of old host mapper
	if old := resolver.DefaultHostMapper; old != nil {
		m.PatchFrom(old.(*dns.ResolverEnhancer))
	}

	resolver.DefaultResolver = r
	resolver.DefaultHostMapper = m
	resolver.DefaultLocalServer = dns.NewLocalServer(r, m)

	if pr.HasProxyServer() {
		resolver.ProxyServerHostResolver = pr
	}

	dns.ReCreateServer(c.Listen, r, m)
}

func updateHosts(tree *trie.DomainTrie[netip.Addr]) {
	resolver.DefaultHosts = tree
}

func updateProxies(proxies map[string]C.Proxy, providers map[string]provider.ProxyProvider) {
	tunnel.UpdateProxies(proxies, providers)
}

func updateRules(rules []C.Rule, ruleProviders map[string]provider.RuleProvider) {
	tunnel.UpdateRules(rules, ruleProviders)
}

func loadProvider(pv provider.Provider) {
	if pv.VehicleType() == provider.Compatible {
		log.Infoln("Start initial compatible provider %s", pv.Name())
	} else {
		log.Infoln("Start initial provider %s", (pv).Name())
	}

	if err := pv.Initial(); err != nil {
		switch pv.Type() {
		case provider.Proxy:
			{
				log.Warnln("initial proxy provider %s error: %v", (pv).Name(), err)
			}
		case provider.Rule:
			{
				log.Warnln("initial rule provider %s error: %v", (pv).Name(), err)
			}

		}
	}
}

func loadRuleProvider(ruleProviders map[string]provider.RuleProvider) {
	wg := sync.WaitGroup{}
	ch := make(chan struct{}, concurrentCount)
	for _, ruleProvider := range ruleProviders {
		ruleProvider := ruleProvider
		wg.Add(1)
		ch <- struct{}{}
		go func() {
			defer func() { <-ch; wg.Done() }()
			loadProvider(ruleProvider)

		}()
	}

	wg.Wait()
}

func loadProxyProvider(proxyProviders map[string]provider.ProxyProvider) {
	// limit concurrent size
	wg := sync.WaitGroup{}
	ch := make(chan struct{}, concurrentCount)
	for _, proxyProvider := range proxyProviders {
		proxyProvider := proxyProvider
		wg.Add(1)
		ch <- struct{}{}
		go func() {
			defer func() { <-ch; wg.Done() }()
			loadProvider(proxyProvider)
		}()
	}

	wg.Wait()
}

func updateTun(general *config.General) {
	if general == nil {
		return
	}
	P.ReCreateTun(general.Tun, tunnel.TCPIn(), tunnel.UDPIn())
	P.ReCreateRedirToTun(general.Tun.RedirectToTun)
}

func updateSniffer(sniffer *config.Sniffer) {
	if sniffer.Enable {
		dispatcher, err := SNI.NewSnifferDispatcher(
			sniffer.Sniffers, sniffer.ForceDomain, sniffer.SkipDomain, sniffer.Ports,
			sniffer.ForceDnsMapping, sniffer.ParsePureIp,
		)
		if err != nil {
			log.Warnln("initial sniffer failed, err:%v", err)
		}

		tunnel.UpdateSniffer(dispatcher)
		log.Infoln("Sniffer is loaded and working")
	} else {
		dispatcher, err := SNI.NewCloseSnifferDispatcher()
		if err != nil {
			log.Warnln("initial sniffer failed, err:%v", err)
		}

		tunnel.UpdateSniffer(dispatcher)
		log.Infoln("Sniffer is closed")
	}
}

func updateTunnels(tunnels []config.Tunnel) {
	listener.PatchTunnel(tunnels, tunnel.TCPIn(), tunnel.UDPIn())
}

func updateGeneral(general *config.General, force bool) {
	tunnel.SetMode(general.Mode)
	tunnel.SetAlwaysFindProcess(general.EnableProcess)
	dialer.DisableIPv6 = !general.IPv6
	if !dialer.DisableIPv6 {
		log.Infoln("Use IPv6")
	} else {
		resolver.DisableIPv6 = true
	}

	if general.TCPConcurrent {
		dialer.SetDial(general.TCPConcurrent)
		log.Infoln("Use tcp concurrent")
	}

	adapter.UnifiedDelay.Store(general.UnifiedDelay)
	dialer.DefaultInterface.Store(general.Interface)

	if dialer.DefaultInterface.Load() != "" {
		log.Infoln("Use interface name: %s", general.Interface)
	}

	dialer.DefaultRoutingMark.Store(int32(general.RoutingMark))
	if general.RoutingMark > 0 {
		log.Infoln("Use routing mark: %#x", general.RoutingMark)
	}

	iface.FlushCache()

	if !force {
		return
	}

	geodataLoader := general.GeodataLoader
	G.SetLoader(geodataLoader)

	allowLan := general.AllowLan
	listener.SetAllowLan(allowLan)

	bindAddress := general.BindAddress
	listener.SetBindAddress(bindAddress)

	inbound.SetTfo(general.InboundTfo)

	tcpIn := tunnel.TCPIn()
	udpIn := tunnel.UDPIn()

<<<<<<< HEAD
	P.ReCreateHTTP(general.Port, tcpIn)
	P.ReCreateSocks(general.SocksPort, tcpIn, udpIn)
	P.ReCreateRedir(general.RedirPort, tcpIn, udpIn)
	P.ReCreateAutoRedir(general.EBpf.AutoRedir, tcpIn, udpIn)
	P.ReCreateTProxy(general.TProxyPort, tcpIn, udpIn)
	P.ReCreateMixed(general.MixedPort, tcpIn, udpIn)
	P.ReCreateShadowSocks(general.ShadowSocksConfig, tcpIn, udpIn)
	P.ReCreateVmess(general.VmessConfig, tcpIn, udpIn)
	P.ReCreateTcpTun(general.TcpTunConfig, tcpIn, udpIn)
	P.ReCreateUdpTun(general.UdpTunConfig, tcpIn, udpIn)
	P.ReCreateTuic(general.TuicServer, tcpIn, udpIn)
=======
	listener.ReCreateHTTP(general.Port, tcpIn)
	listener.ReCreateSocks(general.SocksPort, tcpIn, udpIn)
	listener.ReCreateRedir(general.RedirPort, tcpIn, udpIn)
	listener.ReCreateTProxy(general.TProxyPort, tcpIn, udpIn)
	listener.ReCreateMixed(general.MixedPort, tcpIn, udpIn)
>>>>>>> 90b40a8e
}

func updateUsers(users []auth.AuthUser) {
	authenticator := auth.NewAuthenticator(users)
	authStore.SetAuthenticator(authenticator)
	if authenticator != nil {
		log.Infoln("Authentication of local server updated")
	}
}

func updateProfile(cfg *config.Config) {
	profileCfg := cfg.Profile

	profile.StoreSelected.Store(profileCfg.StoreSelected)
	if profileCfg.StoreSelected {
		patchSelectGroup(cfg.Proxies)
	}
}

func patchSelectGroup(proxies map[string]C.Proxy) {
	mapping := cachefile.Cache().SelectedMap()
	if mapping == nil {
		return
	}

	for name, proxy := range proxies {
		outbound, ok := proxy.(*adapter.Proxy)
		if !ok {
			continue
		}

		selector, ok := outbound.ProxyAdapter.(outboundgroup.SelectAble)
		if !ok {
			continue
		}

		selected, exist := mapping[name]
		if !exist {
			continue
		}

		selector.Set(selected)
	}
}

func updateIPTables(cfg *config.Config) {
	tproxy.CleanupTProxyIPTables()

	iptables := cfg.IPTables
	if runtime.GOOS != "linux" || !iptables.Enable {
		return
	}

	var err error
	defer func() {
		if err != nil {
			log.Errorln("[IPTABLES] setting iptables failed: %s", err.Error())
			os.Exit(2)
		}
	}()

	if cfg.General.Tun.Enable {
		err = fmt.Errorf("when tun is enabled, iptables cannot be set automatically")
		return
	}

	var (
		inboundInterface = "lo"
		bypass           = iptables.Bypass
		tProxyPort       = cfg.General.TProxyPort
		dnsCfg           = cfg.DNS
	)

	if tProxyPort == 0 {
		err = fmt.Errorf("tproxy-port must be greater than zero")
		return
	}

	if !dnsCfg.Enable {
		err = fmt.Errorf("DNS server must be enable")
		return
	}

	dnsPort, err := netip.ParseAddrPort(dnsCfg.Listen)
	if err != nil {
		err = fmt.Errorf("DNS server must be correct")
		return
	}

	if iptables.InboundInterface != "" {
		inboundInterface = iptables.InboundInterface
	}

	if dialer.DefaultRoutingMark.Load() == 0 {
		dialer.DefaultRoutingMark.Store(2158)
	}

	err = tproxy.SetTProxyIPTables(inboundInterface, bypass, uint16(tProxyPort), dnsPort.Port())
	if err != nil {
		return
	}

	log.Infoln("[IPTABLES] Setting iptables completed")
}

func Shutdown() {
	P.Cleanup(false)
	tproxy.CleanupTProxyIPTables()
	resolver.StoreFakePoolState()

	log.Warnln("Clash shutting down")
}<|MERGE_RESOLUTION|>--- conflicted
+++ resolved
@@ -89,7 +89,7 @@
 	updateIPTables(cfg)
 	updateTun(cfg.General)
 	updateExperimental(cfg)
-<<<<<<< HEAD
+	updateTunnels(cfg.Tunnels)
 
 	log.SetLevel(cfg.General.LogLevel)
 }
@@ -99,23 +99,14 @@
 }
 
 func GetGeneral() *config.General {
-	ports := P.GetPorts()
+	ports := listener.GetPorts()
 	var authenticator []string
-=======
-	updateTunnels(cfg.Tunnels)
-}
-
-func GetGeneral() *config.General {
-	ports := listener.GetPorts()
-	authenticator := []string{}
->>>>>>> 90b40a8e
 	if auth := authStore.Authenticator(); auth != nil {
 		authenticator = auth.Users()
 	}
 
 	general := &config.General{
 		Inbound: config.Inbound{
-<<<<<<< HEAD
 			Port:              ports.Port,
 			SocksPort:         ports.SocksPort,
 			RedirPort:         ports.RedirPort,
@@ -123,28 +114,16 @@
 			MixedPort:         ports.MixedPort,
 			ShadowSocksConfig: ports.ShadowSocksConfig,
 			VmessConfig:       ports.VmessConfig,
-			TcpTunConfig:      ports.TcpTunConfig,
-			UdpTunConfig:      ports.UdpTunConfig,
 			Authentication:    authenticator,
-			AllowLan:          P.AllowLan(),
-			BindAddress:       P.BindAddress(),
-=======
-			Port:           ports.Port,
-			SocksPort:      ports.SocksPort,
-			RedirPort:      ports.RedirPort,
-			TProxyPort:     ports.TProxyPort,
-			MixedPort:      ports.MixedPort,
-			Authentication: authenticator,
-			AllowLan:       listener.AllowLan(),
-			BindAddress:    listener.BindAddress(),
->>>>>>> 90b40a8e
+			AllowLan:          listener.AllowLan(),
+			BindAddress:       listener.BindAddress(),
 		},
 		Mode:          tunnel.Mode(),
 		LogLevel:      log.Level(),
 		IPv6:          !resolver.DisableIPv6,
 		GeodataLoader: G.LoaderName(),
-		Tun:           P.GetTunConf(),
-		TuicServer:    P.GetTuicConf(),
+		Tun:           listener.GetTunConf(),
+		TuicServer:    listener.GetTuicConf(),
 		Interface:     dialer.DefaultInterface.Load(),
 		Sniffing:      tunnel.IsSniffing(),
 		TCPConcurrent: dialer.GetDial(),
@@ -288,8 +267,8 @@
 	if general == nil {
 		return
 	}
-	P.ReCreateTun(general.Tun, tunnel.TCPIn(), tunnel.UDPIn())
-	P.ReCreateRedirToTun(general.Tun.RedirectToTun)
+	listener.ReCreateTun(general.Tun, tunnel.TCPIn(), tunnel.UDPIn())
+	listener.ReCreateRedirToTun(general.Tun.RedirectToTun)
 }
 
 func updateSniffer(sniffer *config.Sniffer) {
@@ -366,25 +345,15 @@
 	tcpIn := tunnel.TCPIn()
 	udpIn := tunnel.UDPIn()
 
-<<<<<<< HEAD
-	P.ReCreateHTTP(general.Port, tcpIn)
-	P.ReCreateSocks(general.SocksPort, tcpIn, udpIn)
-	P.ReCreateRedir(general.RedirPort, tcpIn, udpIn)
-	P.ReCreateAutoRedir(general.EBpf.AutoRedir, tcpIn, udpIn)
-	P.ReCreateTProxy(general.TProxyPort, tcpIn, udpIn)
-	P.ReCreateMixed(general.MixedPort, tcpIn, udpIn)
-	P.ReCreateShadowSocks(general.ShadowSocksConfig, tcpIn, udpIn)
-	P.ReCreateVmess(general.VmessConfig, tcpIn, udpIn)
-	P.ReCreateTcpTun(general.TcpTunConfig, tcpIn, udpIn)
-	P.ReCreateUdpTun(general.UdpTunConfig, tcpIn, udpIn)
-	P.ReCreateTuic(general.TuicServer, tcpIn, udpIn)
-=======
 	listener.ReCreateHTTP(general.Port, tcpIn)
 	listener.ReCreateSocks(general.SocksPort, tcpIn, udpIn)
 	listener.ReCreateRedir(general.RedirPort, tcpIn, udpIn)
+	listener.ReCreateAutoRedir(general.EBpf.AutoRedir, tcpIn, udpIn)
 	listener.ReCreateTProxy(general.TProxyPort, tcpIn, udpIn)
 	listener.ReCreateMixed(general.MixedPort, tcpIn, udpIn)
->>>>>>> 90b40a8e
+	listener.ReCreateShadowSocks(general.ShadowSocksConfig, tcpIn, udpIn)
+	listener.ReCreateVmess(general.VmessConfig, tcpIn, udpIn)
+	listener.ReCreateTuic(general.TuicServer, tcpIn, udpIn)
 }
 
 func updateUsers(users []auth.AuthUser) {
@@ -491,7 +460,7 @@
 }
 
 func Shutdown() {
-	P.Cleanup(false)
+	listener.Cleanup(false)
 	tproxy.CleanupTProxyIPTables()
 	resolver.StoreFakePoolState()
 
