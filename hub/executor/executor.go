package executor

import (
	"fmt"
	"net"
	"os"
	"runtime"
	"strconv"
	"strings"
	"sync"

	"github.com/Dreamacro/clash/adapter"
	"github.com/Dreamacro/clash/adapter/outboundgroup"
	"github.com/Dreamacro/clash/component/auth"
	"github.com/Dreamacro/clash/component/dialer"
	"github.com/Dreamacro/clash/component/iface"
	"github.com/Dreamacro/clash/component/profile"
	"github.com/Dreamacro/clash/component/profile/cachefile"
	"github.com/Dreamacro/clash/component/resolver"
	S "github.com/Dreamacro/clash/component/script"
	"github.com/Dreamacro/clash/component/trie"
	"github.com/Dreamacro/clash/config"
	C "github.com/Dreamacro/clash/constant"
	"github.com/Dreamacro/clash/constant/provider"
	"github.com/Dreamacro/clash/dns"
	P "github.com/Dreamacro/clash/listener"
	authStore "github.com/Dreamacro/clash/listener/auth"
	"github.com/Dreamacro/clash/listener/tproxy"
	"github.com/Dreamacro/clash/listener/tun/dev"
	"github.com/Dreamacro/clash/log"
	"github.com/Dreamacro/clash/tunnel"
)

var mux sync.Mutex

func readConfig(path string) ([]byte, error) {
	if _, err := os.Stat(path); os.IsNotExist(err) {
		return nil, err
	}
	data, err := os.ReadFile(path)
	if err != nil {
		return nil, err
	}

	if len(data) == 0 {
		return nil, fmt.Errorf("configuration file %s is empty", path)
	}

	return data, err
}

// Parse config with default config path
func Parse() (*config.Config, error) {
	return ParseWithPath(C.Path.Config())
}

// ParseWithPath parse config with custom config path
func ParseWithPath(path string) (*config.Config, error) {
	buf, err := readConfig(path)
	if err != nil {
		return nil, err
	}

	return ParseWithBytes(buf)
}

// ParseWithBytes config with buffer
func ParseWithBytes(buf []byte) (*config.Config, error) {
	return config.Parse(buf)
}

// ApplyConfig dispatch configure to all parts
func ApplyConfig(cfg *config.Config, force bool) {
	mux.Lock()
	defer mux.Unlock()

	updateUsers(cfg.Users)
	updateProxies(cfg.Proxies, cfg.Providers)
	updateRules(cfg.Rules)
	updateRuleProviders(cfg.RuleProviders)
	updateHosts(cfg.Hosts)
	updateProfile(cfg)
	updateIPTables(cfg.DNS, cfg.General)
	updateDNS(cfg.DNS, cfg.General)
	updateGeneral(cfg.General, force)
	updateExperimental(cfg)
}

func GetGeneral() *config.General {
	ports := P.GetPorts()
	authenticator := []string{}
	if auth := authStore.Authenticator(); auth != nil {
		authenticator = auth.Users()
	}

	general := &config.General{
		Inbound: config.Inbound{
			Port:           ports.Port,
			SocksPort:      ports.SocksPort,
			RedirPort:      ports.RedirPort,
			TProxyPort:     ports.TProxyPort,
			MixedPort:      ports.MixedPort,
			Tun:            P.Tun(),
			Authentication: authenticator,
			AllowLan:       P.AllowLan(),
			BindAddress:    P.BindAddress(),
		},
		Mode:     tunnel.Mode(),
		LogLevel: log.Level(),
		IPv6:     !resolver.DisableIPv6,
	}

	return general
}

func updateExperimental(c *config.Config) {}

func updateDNS(c *config.DNS, general *config.General) {
	if !c.Enable {
		resolver.DefaultResolver = nil
		resolver.MainResolver = nil
		resolver.DefaultHostMapper = nil
		dns.ReCreateServer("", nil, nil)
		return
	}

	cfg := dns.Config{
		Main:         c.NameServer,
		Fallback:     c.Fallback,
		IPv6:         c.IPv6,
		EnhancedMode: c.EnhancedMode,
		Pool:         c.FakeIPRange,
		Hosts:        c.Hosts,
		FallbackFilter: dns.FallbackFilter{
			GeoIP:     c.FallbackFilter.GeoIP,
			GeoIPCode: c.FallbackFilter.GeoIPCode,
			IPCIDR:    c.FallbackFilter.IPCIDR,
			Domain:    c.FallbackFilter.Domain,
			GeoSite:   c.FallbackFilter.GeoSite,
		},
		Default: c.DefaultNameserver,
		Policy:  c.NameServerPolicy,
	}

	r := dns.NewResolver(cfg)
	mr := dns.NewMainResolver(r)
	m := dns.NewEnhancer(cfg)

	// reuse cache of old host mapper
	if old := resolver.DefaultHostMapper; old != nil {
		m.PatchFrom(old.(*dns.ResolverEnhancer))
	}

	resolver.DefaultResolver = r
	resolver.MainResolver = mr
	resolver.DefaultHostMapper = m
	if general.Tun.Enable && !strings.EqualFold(general.Tun.Stack, "gvisor") {
		resolver.DefaultLocalServer = dns.NewLocalServer(r, m)
	} else {
		resolver.DefaultLocalServer = nil
	}

	if err := dns.ReCreateServer(c.Listen, r, m); err != nil {
		log.Errorln("Start DNS server error: %s", err.Error())
		return
	}

	if c.Listen != "" {
		log.Infoln("DNS server listening at: %s", c.Listen)
	}
}

func updateHosts(tree *trie.DomainTrie) {
	resolver.DefaultHosts = tree
}

func updateProxies(proxies map[string]C.Proxy, providers map[string]provider.ProxyProvider) {
	tunnel.UpdateProxies(proxies, providers)
}

func updateRules(rules []C.Rule) {
	tunnel.UpdateRules(rules)
}

func updateRuleProviders(providers map[string]C.Rule) {
	S.UpdateRuleProviders(providers)
}

func updateGeneral(general *config.General, force bool) {
	tunnel.SetMode(general.Mode)
	resolver.DisableIPv6 = !general.IPv6

<<<<<<< HEAD
	if (general.Tun.Enable || general.TProxyPort != 0) && general.Interface == "" {
		autoDetectInterfaceName, err := dev.GetAutoDetectInterface()
		if err == nil {
			if autoDetectInterfaceName != "" && autoDetectInterfaceName != "<nil>" {
				general.Interface = autoDetectInterfaceName
			} else {
				log.Debugln("Auto detect interface name is empty.")
			}
		} else {
			log.Debugln("Can not find auto detect interface. %s", err.Error())
		}
	}

	if general.Interface != "" {
		dialer.DefaultOptions = []dialer.Option{dialer.WithInterface(general.Interface)}
	} else {
		dialer.DefaultOptions = nil
	}
=======
	dialer.DefaultInterface.Store(general.Interface)
>>>>>>> f0e12a12

	log.Infoln("Use interface name: %s", general.Interface)

	iface.FlushCache()

	if !force {
		log.SetLevel(general.LogLevel)
		return
	}

	allowLan := general.AllowLan
	P.SetAllowLan(allowLan)

	bindAddress := general.BindAddress
	P.SetBindAddress(bindAddress)

	tcpIn := tunnel.TCPIn()
	udpIn := tunnel.UDPIn()

	if err := P.ReCreateHTTP(general.Port, tcpIn); err != nil {
		log.Errorln("Start HTTP server error: %s", err.Error())
	}

	if err := P.ReCreateSocks(general.SocksPort, tcpIn, udpIn); err != nil {
		log.Errorln("Start SOCKS server error: %s", err.Error())
	}

	if err := P.ReCreateRedir(general.RedirPort, tcpIn, udpIn); err != nil {
		log.Errorln("Start Redir server error: %s", err.Error())
	}

	if err := P.ReCreateTProxy(general.TProxyPort, tcpIn, udpIn); err != nil {
		log.Errorln("Start TProxy server error: %s", err.Error())
	}

	if err := P.ReCreateMixed(general.MixedPort, tcpIn, udpIn); err != nil {
		log.Errorln("Start Mixed(http and socks) server error: %s", err.Error())
	}

	if err := P.ReCreateTun(general.Tun, tcpIn, udpIn); err != nil {
		log.Errorln("Start Tun interface error: %s", err.Error())
		S.Py_Finalize()
		os.Exit(2)
	}

	log.SetLevel(general.LogLevel)
}

func updateUsers(users []auth.AuthUser) {
	authenticator := auth.NewAuthenticator(users)
	authStore.SetAuthenticator(authenticator)
	if authenticator != nil {
		log.Infoln("Authentication of local server updated")
	}
}

func updateProfile(cfg *config.Config) {
	profileCfg := cfg.Profile

	profile.StoreSelected.Store(profileCfg.StoreSelected)
	if profileCfg.StoreSelected {
		patchSelectGroup(cfg.Proxies)
	}
}

func patchSelectGroup(proxies map[string]C.Proxy) {
	mapping := cachefile.Cache().SelectedMap()
	if mapping == nil {
		return
	}

	for name, proxy := range proxies {
		outbound, ok := proxy.(*adapter.Proxy)
		if !ok {
			continue
		}

		selector, ok := outbound.ProxyAdapter.(*outboundgroup.Selector)
		if !ok {
			continue
		}

		selected, exist := mapping[name]
		if !exist {
			continue
		}

		selector.Set(selected)
	}
}

func updateIPTables(dns *config.DNS, general *config.General) {
	if runtime.GOOS != "linux" || dns.Listen == "" || general.TProxyPort == 0 || general.Tun.Enable {
		return
	}

	_, dnsPortStr, err := net.SplitHostPort(dns.Listen)
	if dnsPortStr == "0" || dnsPortStr == "" || err != nil {
		return
	}

	dnsPort, err := strconv.Atoi(dnsPortStr)
	if err != nil {
		return
	}

	tproxy.CleanUpTProxyLinuxIPTables()

	err = tproxy.SetTProxyLinuxIPTables(general.Interface, general.TProxyPort, dnsPort)

	if err != nil {
		log.Errorln("Can not setting iptables for TProxy on linux, %s", err.Error())
		os.Exit(2)
	}
}

func CleanUp() {
	P.CleanUp()

	if runtime.GOOS == "linux" {
		tproxy.CleanUpTProxyLinuxIPTables()
	}

	S.Py_Finalize()
}<|MERGE_RESOLUTION|>--- conflicted
+++ resolved
@@ -190,7 +190,6 @@
 	tunnel.SetMode(general.Mode)
 	resolver.DisableIPv6 = !general.IPv6
 
-<<<<<<< HEAD
 	if (general.Tun.Enable || general.TProxyPort != 0) && general.Interface == "" {
 		autoDetectInterfaceName, err := dev.GetAutoDetectInterface()
 		if err == nil {
@@ -204,14 +203,7 @@
 		}
 	}
 
-	if general.Interface != "" {
-		dialer.DefaultOptions = []dialer.Option{dialer.WithInterface(general.Interface)}
-	} else {
-		dialer.DefaultOptions = nil
-	}
-=======
 	dialer.DefaultInterface.Store(general.Interface)
->>>>>>> f0e12a12
 
 	log.Infoln("Use interface name: %s", general.Interface)
 
