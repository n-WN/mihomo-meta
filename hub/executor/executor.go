package executor

import (
	"fmt"
	"net"
	"os"
	"runtime"
	"strconv"
	"sync"

	"github.com/Dreamacro/clash/adapter"
	"github.com/Dreamacro/clash/adapter/outboundgroup"
	"github.com/Dreamacro/clash/component/auth"
	"github.com/Dreamacro/clash/component/dialer"
	"github.com/Dreamacro/clash/component/iface"
	"github.com/Dreamacro/clash/component/profile"
	"github.com/Dreamacro/clash/component/profile/cachefile"
	"github.com/Dreamacro/clash/component/resolver"
	S "github.com/Dreamacro/clash/component/script"
	"github.com/Dreamacro/clash/component/trie"
	"github.com/Dreamacro/clash/config"
	C "github.com/Dreamacro/clash/constant"
	"github.com/Dreamacro/clash/constant/provider"
	"github.com/Dreamacro/clash/dns"
	P "github.com/Dreamacro/clash/listener"
	authStore "github.com/Dreamacro/clash/listener/auth"
	"github.com/Dreamacro/clash/listener/tproxy"
	"github.com/Dreamacro/clash/log"
	"github.com/Dreamacro/clash/tunnel"
)

var mux sync.Mutex

func readConfig(path string) ([]byte, error) {
	if _, err := os.Stat(path); os.IsNotExist(err) {
		return nil, err
	}
	data, err := os.ReadFile(path)
	if err != nil {
		return nil, err
	}

	if len(data) == 0 {
		return nil, fmt.Errorf("configuration file %s is empty", path)
	}

	return data, err
}

// Parse config with default config path
func Parse() (*config.Config, error) {
	return ParseWithPath(C.Path.Config())
}

// ParseWithPath parse config with custom config path
func ParseWithPath(path string) (*config.Config, error) {
	buf, err := readConfig(path)
	if err != nil {
		return nil, err
	}

	return ParseWithBytes(buf)
}

// ParseWithBytes config with buffer
func ParseWithBytes(buf []byte) (*config.Config, error) {
	return config.Parse(buf)
}

// ApplyConfig dispatch configure to all parts
func ApplyConfig(cfg *config.Config, force bool) {
	mux.Lock()
	defer mux.Unlock()

	log.SetLevel(log.DEBUG)

	updateUsers(cfg.Users)
	updateProxies(cfg.Proxies, cfg.Providers)
	updateRules(cfg.Rules)
	updateRuleProviders(cfg.RuleProviders)
	updateHosts(cfg.Hosts)
	updateProfile(cfg)
	updateDNS(cfg.DNS, cfg.Tun)
	updateGeneral(cfg.General, force)
	updateIPTables(cfg)
	updateTun(cfg.Tun, cfg.DNS)
	updateExperimental(cfg)

	log.SetLevel(cfg.General.LogLevel)
}

func GetGeneral() *config.General {
	ports := P.GetPorts()
	authenticator := []string{}
	if auth := authStore.Authenticator(); auth != nil {
		authenticator = auth.Users()
	}

	general := &config.General{
		Inbound: config.Inbound{
			Port:           ports.Port,
			SocksPort:      ports.SocksPort,
			RedirPort:      ports.RedirPort,
			TProxyPort:     ports.TProxyPort,
			MixedPort:      ports.MixedPort,
			Authentication: authenticator,
			AllowLan:       P.AllowLan(),
			BindAddress:    P.BindAddress(),
		},
		Mode:     tunnel.Mode(),
		LogLevel: log.Level(),
		IPv6:     !resolver.DisableIPv6,
	}

	return general
}

func updateExperimental(c *config.Config) {}

func updateDNS(c *config.DNS, t *config.Tun) {
	cfg := dns.Config{
		Main:         c.NameServer,
		Fallback:     c.Fallback,
		IPv6:         c.IPv6,
		EnhancedMode: c.EnhancedMode,
		Pool:         c.FakeIPRange,
		Hosts:        c.Hosts,
		FallbackFilter: dns.FallbackFilter{
			GeoIP:     c.FallbackFilter.GeoIP,
			GeoIPCode: c.FallbackFilter.GeoIPCode,
			IPCIDR:    c.FallbackFilter.IPCIDR,
			Domain:    c.FallbackFilter.Domain,
			GeoSite:   c.FallbackFilter.GeoSite,
		},
		Default: c.DefaultNameserver,
		Policy:  c.NameServerPolicy,
	}

	r := dns.NewResolver(cfg)
	mr := dns.NewMainResolver(r)
	m := dns.NewEnhancer(cfg)

	// reuse cache of old host mapper
	if old := resolver.DefaultHostMapper; old != nil {
		m.PatchFrom(old.(*dns.ResolverEnhancer))
	}

	resolver.DefaultResolver = r
	resolver.MainResolver = mr
	resolver.DefaultHostMapper = m

	if t.Enable {
		resolver.DefaultLocalServer = dns.NewLocalServer(r, m)
	}

	if c.Enable {
		dns.ReCreateServer(c.Listen, r, m)
	} else {
		if !t.Enable {
			resolver.DefaultResolver = nil
			resolver.MainResolver = nil
			resolver.DefaultHostMapper = nil
			resolver.DefaultLocalServer = nil
		}
		dns.ReCreateServer("", nil, nil)
	}
}

func updateHosts(tree *trie.DomainTrie) {
	resolver.DefaultHosts = tree
}

func updateProxies(proxies map[string]C.Proxy, providers map[string]provider.ProxyProvider) {
	tunnel.UpdateProxies(proxies, providers)
}

func updateRules(rules []C.Rule) {
	tunnel.UpdateRules(rules)
}

<<<<<<< HEAD
func updateRuleProviders(providers map[string]C.Rule) {
	S.UpdateRuleProviders(providers)
}

func updateTun(tun *config.Tun, tunAddressPrefix string) {
=======
func updateTun(tun *config.Tun, dns *config.DNS) {
	var tunAddressPrefix string
	if dns.FakeIPRange != nil {
		tunAddressPrefix = dns.FakeIPRange.IPNet().String()
	}

>>>>>>> ac4cde14
	P.ReCreateTun(tun, tunAddressPrefix, tunnel.TCPIn(), tunnel.UDPIn())
}

func updateGeneral(general *config.General, force bool) {
	tunnel.SetMode(general.Mode)
	resolver.DisableIPv6 = !general.IPv6

	dialer.DefaultInterface.Store(general.Interface)
	if dialer.DefaultInterface.Load() != "" {
		log.Infoln("Use interface name: %s", general.Interface)
	}

	if general.RoutingMark > 0 || (general.RoutingMark == 0 && general.TProxyPort == 0) {
		dialer.DefaultRoutingMark.Store(int32(general.RoutingMark))
		if general.RoutingMark > 0 {
			log.Infoln("Use routing mark: %#x", general.RoutingMark)
		}
	}

	iface.FlushCache()

	if !force {
		return
	}

	allowLan := general.AllowLan
	P.SetAllowLan(allowLan)

	bindAddress := general.BindAddress
	P.SetBindAddress(bindAddress)

	tcpIn := tunnel.TCPIn()
	udpIn := tunnel.UDPIn()

	P.ReCreateHTTP(general.Port, tcpIn)
	P.ReCreateSocks(general.SocksPort, tcpIn, udpIn)
	P.ReCreateRedir(general.RedirPort, tcpIn, udpIn)
	P.ReCreateTProxy(general.TProxyPort, tcpIn, udpIn)
	P.ReCreateMixed(general.MixedPort, tcpIn, udpIn)
}

func updateUsers(users []auth.AuthUser) {
	authenticator := auth.NewAuthenticator(users)
	authStore.SetAuthenticator(authenticator)
	if authenticator != nil {
		log.Infoln("Authentication of local server updated")
	}
}

func updateProfile(cfg *config.Config) {
	profileCfg := cfg.Profile

	profile.StoreSelected.Store(profileCfg.StoreSelected)
	if profileCfg.StoreSelected {
		patchSelectGroup(cfg.Proxies)
	}
}

func patchSelectGroup(proxies map[string]C.Proxy) {
	mapping := cachefile.Cache().SelectedMap()
	if mapping == nil {
		return
	}

	for name, proxy := range proxies {
		outbound, ok := proxy.(*adapter.Proxy)
		if !ok {
			continue
		}

		selector, ok := outbound.ProxyAdapter.(*outboundgroup.Selector)
		if !ok {
			continue
		}

		selected, exist := mapping[name]
		if !exist {
			continue
		}

		selector.Set(selected)
	}
}

func updateIPTables(cfg *config.Config) {
	tproxy.CleanupTProxyIPTables()

	iptables := cfg.IPTables
	if runtime.GOOS != "linux" || !iptables.Enable {
		return
	}

	var err error
	defer func() {
		if err != nil {
			log.Errorln("[IPTABLES] setting iptables failed: %s", err.Error())
			os.Exit(2)
		}
	}()

	var (
		inboundInterface = "lo"
		tProxyPort       = cfg.General.TProxyPort
		dnsCfg           = cfg.DNS
	)

	if tProxyPort == 0 {
		err = fmt.Errorf("tproxy-port must be greater than zero")
		return
	}

	if !dnsCfg.Enable {
		err = fmt.Errorf("DNS server must be enable")
		return
	}

	_, dnsPortStr, err := net.SplitHostPort(dnsCfg.Listen)
	if err != nil {
		err = fmt.Errorf("DNS server must be enable")
		return
	}

	dnsPort, err := strconv.ParseUint(dnsPortStr, 10, 16)
	if err != nil {
		err = fmt.Errorf("DNS server must be enable")
		return
	}

	if iptables.InboundInterface != "" {
		inboundInterface = iptables.InboundInterface
	}

	if dialer.DefaultRoutingMark.Load() == 0 {
		dialer.DefaultRoutingMark.Store(2158)
	}

	err = tproxy.SetTProxyIPTables(inboundInterface, uint16(tProxyPort), uint16(dnsPort))
	if err != nil {
		return
	}

	log.Infoln("[IPTABLES] Setting iptables completed")
}

func Cleanup() {
	P.Cleanup()
<<<<<<< HEAD
	if runtime.GOOS == "linux" {
		tproxy.CleanUpTProxyLinuxIPTables()
	}
	S.Py_Finalize()
=======
	tproxy.CleanupTProxyIPTables()
>>>>>>> ac4cde14
}<|MERGE_RESOLUTION|>--- conflicted
+++ resolved
@@ -178,20 +178,16 @@
 	tunnel.UpdateRules(rules)
 }
 
-<<<<<<< HEAD
 func updateRuleProviders(providers map[string]C.Rule) {
 	S.UpdateRuleProviders(providers)
 }
 
-func updateTun(tun *config.Tun, tunAddressPrefix string) {
-=======
 func updateTun(tun *config.Tun, dns *config.DNS) {
 	var tunAddressPrefix string
 	if dns.FakeIPRange != nil {
 		tunAddressPrefix = dns.FakeIPRange.IPNet().String()
 	}
 
->>>>>>> ac4cde14
 	P.ReCreateTun(tun, tunAddressPrefix, tunnel.TCPIn(), tunnel.UDPIn())
 }
 
@@ -338,12 +334,6 @@
 
 func Cleanup() {
 	P.Cleanup()
-<<<<<<< HEAD
-	if runtime.GOOS == "linux" {
-		tproxy.CleanUpTProxyLinuxIPTables()
-	}
+	tproxy.CleanupTProxyIPTables()
 	S.Py_Finalize()
-=======
-	tproxy.CleanupTProxyIPTables()
->>>>>>> ac4cde14
 }