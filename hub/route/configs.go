package route

import (
	"net/http"
	"path/filepath"

	"github.com/Dreamacro/clash/component/resolver"
	"github.com/Dreamacro/clash/config"
	"github.com/Dreamacro/clash/constant"
	"github.com/Dreamacro/clash/hub/executor"
	P "github.com/Dreamacro/clash/listener"
	"github.com/Dreamacro/clash/log"
	"github.com/Dreamacro/clash/tunnel"

	"github.com/go-chi/chi/v5"
	"github.com/go-chi/render"
)

func configRouter() http.Handler {
	r := chi.NewRouter()
	r.Get("/", getConfigs)
	r.Put("/", updateConfigs)
	r.Patch("/", patchConfigs)
	return r
}

type configSchema struct {
	Port        *int               `json:"port"`
	SocksPort   *int               `json:"socks-port"`
	RedirPort   *int               `json:"redir-port"`
	TProxyPort  *int               `json:"tproxy-port"`
	MixedPort   *int               `json:"mixed-port"`
	Tun         *config.Tun        `json:"tun"`
	AllowLan    *bool              `json:"allow-lan"`
	BindAddress *string            `json:"bind-address"`
	Mode        *tunnel.TunnelMode `json:"mode"`
	LogLevel    *log.LogLevel      `json:"log-level"`
	IPv6        *bool              `json:"ipv6"`
}

func getConfigs(w http.ResponseWriter, r *http.Request) {
	general := executor.GetGeneral()
	render.JSON(w, r, general)
}

func pointerOrDefault(p *int, def int) int {
	if p != nil {
		return *p
	}

	return def
}

func patchConfigs(w http.ResponseWriter, r *http.Request) {
	general := &configSchema{}
	if err := render.DecodeJSON(r.Body, general); err != nil {
		render.Status(r, http.StatusBadRequest)
		render.JSON(w, r, ErrBadRequest)
		return
	}

	if general.AllowLan != nil {
		P.SetAllowLan(*general.AllowLan)
	}

	if general.BindAddress != nil {
		P.SetBindAddress(*general.BindAddress)
	}

	ports := P.GetPorts()

	tcpIn := tunnel.TCPIn()
	udpIn := tunnel.UDPIn()

	P.ReCreateHTTP(pointerOrDefault(general.Port, ports.Port), tcpIn)
	P.ReCreateSocks(pointerOrDefault(general.SocksPort, ports.SocksPort), tcpIn, udpIn)
	P.ReCreateRedir(pointerOrDefault(general.RedirPort, ports.RedirPort), tcpIn, udpIn)
	P.ReCreateTProxy(pointerOrDefault(general.TProxyPort, ports.TProxyPort), tcpIn, udpIn)
	P.ReCreateMixed(pointerOrDefault(general.MixedPort, ports.MixedPort), tcpIn, udpIn)

	if general.Tun != nil {
<<<<<<< HEAD
		err := P.ReCreateTun(*general.Tun, tcpIn, udpIn)
		if err == nil {
			log.Infoln("Recreate tun success.")
		} else {
			log.Errorln("Recreate tun failed: %s", err.Error())
			render.Status(r, http.StatusBadRequest)
			render.JSON(w, r, newError(err.Error()))
			return
		}
=======
		P.ReCreateTun(*general.Tun, tcpIn, udpIn)
>>>>>>> f1157d0a
	}

	if general.Mode != nil {
		tunnel.SetMode(*general.Mode)
	}

	if general.LogLevel != nil {
		log.SetLevel(*general.LogLevel)
	}

	if general.IPv6 != nil {
		resolver.DisableIPv6 = !*general.IPv6
	}

	render.NoContent(w, r)
}

type updateConfigRequest struct {
	Path    string `json:"path"`
	Payload string `json:"payload"`
}

func updateConfigs(w http.ResponseWriter, r *http.Request) {
	req := updateConfigRequest{}
	if err := render.DecodeJSON(r.Body, &req); err != nil {
		render.Status(r, http.StatusBadRequest)
		render.JSON(w, r, ErrBadRequest)
		return
	}

	force := r.URL.Query().Get("force") == "true"
	var cfg *config.Config
	var err error

	if req.Payload != "" {
		cfg, err = executor.ParseWithBytes([]byte(req.Payload))
		if err != nil {
			render.Status(r, http.StatusBadRequest)
			render.JSON(w, r, newError(err.Error()))
			return
		}
	} else {
		if req.Path == "" {
			req.Path = constant.Path.Config()
		}
		if !filepath.IsAbs(req.Path) {
			render.Status(r, http.StatusBadRequest)
			render.JSON(w, r, newError("path is not a absolute path"))
			return
		}

		cfg, err = executor.ParseWithPath(req.Path)
		if err != nil {
			render.Status(r, http.StatusBadRequest)
			render.JSON(w, r, newError(err.Error()))
			return
		}
	}

	executor.ApplyConfig(cfg, force)
	render.NoContent(w, r)
}<|MERGE_RESOLUTION|>--- conflicted
+++ resolved
@@ -79,19 +79,7 @@
 	P.ReCreateMixed(pointerOrDefault(general.MixedPort, ports.MixedPort), tcpIn, udpIn)
 
 	if general.Tun != nil {
-<<<<<<< HEAD
-		err := P.ReCreateTun(*general.Tun, tcpIn, udpIn)
-		if err == nil {
-			log.Infoln("Recreate tun success.")
-		} else {
-			log.Errorln("Recreate tun failed: %s", err.Error())
-			render.Status(r, http.StatusBadRequest)
-			render.JSON(w, r, newError(err.Error()))
-			return
-		}
-=======
 		P.ReCreateTun(*general.Tun, tcpIn, udpIn)
->>>>>>> f1157d0a
 	}
 
 	if general.Mode != nil {
