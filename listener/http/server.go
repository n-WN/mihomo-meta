--- conflicted
+++ resolved
@@ -45,15 +45,9 @@
 		return nil, err
 	}
 
-<<<<<<< HEAD
-	var c *cache.Cache[string, bool]
+	var c *cache.LruCache[string, bool]
 	if authenticate {
-		c = cache.New[string, bool](time.Second * 30)
-=======
-	var c *cache.LruCache
-	if authenticate {
-		c = cache.New(cache.WithAge(30))
->>>>>>> de264c42
+		c = cache.New[string, bool](cache.WithAge[string, bool](30))
 	}
 
 	hl := &Listener{
