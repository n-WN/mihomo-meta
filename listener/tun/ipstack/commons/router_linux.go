//go:build !android

package commons

import (
	"fmt"
	"github.com/Dreamacro/clash/common/cmd"
	"github.com/Dreamacro/clash/listener/tun/device"
	"net/netip"
)

func GetAutoDetectInterface() (string, error) {
	return cmd.ExecCmd("bash -c ip route show | grep 'default via' | awk -F ' ' 'NR==1{print $5}' | xargs echo -n")
}

func ConfigInterfaceAddress(dev device.Device, addr netip.Prefix, forceMTU int, autoRoute, autoDetectInterface bool) error {
	var (
		interfaceName = dev.Name()
		ip            = addr.Masked().Addr().Next()
		err           error
	)

	if _, err = cmd.ExecCmd(fmt.Sprintf("ip addr add %s dev %s", ip.String(), interfaceName)); err != nil {
		return err
	}

	if _, err = cmd.ExecCmd(fmt.Sprintf("ip link set %s up", interfaceName)); err != nil {
		return err
	}

<<<<<<< HEAD
	execRouterCmd("add", addr.String(), interfaceName, ip.String(), "main")
=======
	if err = execRouterCmd("add", addr.String(), interfaceName, ip.String(), "main"); err != nil {
		return err
	}
>>>>>>> 6ab536c4

	if autoRoute {
		err = configInterfaceRouting(interfaceName, addr, autoDetectInterface)
	}
	return err
}

func configInterfaceRouting(interfaceName string, addr netip.Prefix, autoDetectInterface bool) error {
	linkIP := addr.Masked().Addr().Next()

	for _, route := range defaultRoutes {
		if err := execRouterCmd("add", route, interfaceName, linkIP.String(), "main"); err != nil {
			return err
		}
	}

	if autoDetectInterface {
		go DefaultInterfaceChangeMonitor()
	}

	return nil
}

func execRouterCmd(action, route, interfaceName, linkIP, table string) error {
	cmdStr := fmt.Sprintf("ip route %s %s dev %s proto kernel scope link src %s table %s", action, route, interfaceName, linkIP, table)

	_, err := cmd.ExecCmd(cmdStr)
	return err
}<|MERGE_RESOLUTION|>--- conflicted
+++ resolved
@@ -28,13 +28,7 @@
 		return err
 	}
 
-<<<<<<< HEAD
-	execRouterCmd("add", addr.String(), interfaceName, ip.String(), "main")
-=======
-	if err = execRouterCmd("add", addr.String(), interfaceName, ip.String(), "main"); err != nil {
-		return err
-	}
->>>>>>> 6ab536c4
+	execRouterCmd("add", addr.Masked().String(), interfaceName, ip.String(), "main")
 
 	if autoRoute {
 		err = configInterfaceRouting(interfaceName, addr, autoDetectInterface)
