--- conflicted
+++ resolved
@@ -48,13 +48,9 @@
 }
 
 func main() {
-	_, _ = maxprocs.Set(maxprocs.Logger(func(string, ...any) {}))
+	maxprocs.Set(maxprocs.Logger(func(string, ...any) {}))
 	if version {
-<<<<<<< HEAD
 		fmt.Printf("Clash Meta %s %s %s with %s %s\n", C.Version, runtime.GOOS, runtime.GOARCH, runtime.Version(), C.BuildTime)
-=======
-		fmt.Printf("Clash with tun deveice %s %s %s with %s %s\n", C.Version, runtime.GOOS, runtime.GOARCH, runtime.Version(), C.BuildTime)
->>>>>>> 8d0ae428
 		return
 	}
 
@@ -114,15 +110,9 @@
 	signal.Notify(sigCh, syscall.SIGHUP, syscall.SIGINT, syscall.SIGTERM)
 	<-sigCh
 
-<<<<<<< HEAD
-	// clean up
-	log.Warnln("Clash clean up")
-	hub.CleanUp()
-=======
 	// cleanup
 	log.Warnln("Clash cleanup")
 	hub.Cleanup()
->>>>>>> 8d0ae428
 
 	log.Warnln("Clash shutting down")
 }