package rules

import (
	"fmt"
	C "github.com/Dreamacro/clash/constant"
	RC "github.com/Dreamacro/clash/rule/common"
	"github.com/Dreamacro/clash/rule/logic"
	RP "github.com/Dreamacro/clash/rule/provider"
)

func ParseRule(tp, payload, target string, params []string) (C.Rule, error) {
	var (
		parseErr error
		parsed   C.Rule
	)

	ruleExtra := &C.RuleExtra{
		Network:      RC.FindNetwork(params),
		SourceIPs:    RC.FindSourceIPs(params),
		ProcessNames: RC.FindProcessName(params),
	}

	switch tp {
	case "DOMAIN":
		parsed = RC.NewDomain(payload, target, ruleExtra)
	case "DOMAIN-SUFFIX":
		parsed = RC.NewDomainSuffix(payload, target, ruleExtra)
	case "DOMAIN-KEYWORD":
<<<<<<< HEAD
		parsed = RC.NewDomainKeyword(payload, target, ruleExtra)
	case "GEOSITE":
		parsed, parseErr = RC.NewGEOSITE(payload, target, ruleExtra)
=======
		parsed = NewDomainKeyword(payload, target)
	case "GEOSITE":
		parsed, parseErr = NewGEOSITE(payload, target)
>>>>>>> 9ef90782
	case "GEOIP":
		noResolve := RC.HasNoResolve(params)
		parsed, parseErr = RC.NewGEOIP(payload, target, noResolve, ruleExtra)
	case "IP-CIDR", "IP-CIDR6":
		noResolve := RC.HasNoResolve(params)
		parsed, parseErr = RC.NewIPCIDR(payload, target, ruleExtra, RC.WithIPCIDRNoResolve(noResolve))
	case "SRC-IP-CIDR":
		parsed, parseErr = RC.NewIPCIDR(payload, target, ruleExtra, RC.WithIPCIDRSourceIP(true), RC.WithIPCIDRNoResolve(true))
	case "SRC-PORT":
		parsed, parseErr = RC.NewPort(payload, target, true, ruleExtra)
	case "DST-PORT":
		parsed, parseErr = RC.NewPort(payload, target, false, ruleExtra)
	case "PROCESS-NAME":
		parsed, parseErr = RC.NewProcess(payload, target, true,ruleExtra)
	case "PROCESS-PATH":
		parsed, parseErr = RC.NewProcess(payload, target, false,ruleExtra)
	case "MATCH":
		parsed = RC.NewMatch(target, ruleExtra)
	case "RULE-SET":
		parsed, parseErr = RP.NewRuleSet(payload, target, ruleExtra)
	case "NETWORK":
		parsed, parseErr = RC.NewNetworkType(payload, target)
	case "AND":
		parsed, parseErr = logic.NewAND(payload, target)
	case "OR":
		parsed, parseErr = logic.NewOR(payload, target)
	case "NOT":
		parsed, parseErr = logic.NewNOT(payload, target)
	default:
		parseErr = fmt.Errorf("unsupported rule type %s", tp)
	}

	if parseErr != nil {
		return nil, parseErr
	}

	ruleExtra := &C.RuleExtra{
		Network:      findNetwork(params),
		SourceIPs:    findSourceIPs(params),
		ProcessNames: findProcessName(params),
	}

	parsed.SetRuleExtra(ruleExtra)

	return parsed, nil
}<|MERGE_RESOLUTION|>--- conflicted
+++ resolved
@@ -14,47 +14,35 @@
 		parsed   C.Rule
 	)
 
-	ruleExtra := &C.RuleExtra{
-		Network:      RC.FindNetwork(params),
-		SourceIPs:    RC.FindSourceIPs(params),
-		ProcessNames: RC.FindProcessName(params),
-	}
-
 	switch tp {
 	case "DOMAIN":
-		parsed = RC.NewDomain(payload, target, ruleExtra)
+		parsed = RC.NewDomain(payload, target)
 	case "DOMAIN-SUFFIX":
-		parsed = RC.NewDomainSuffix(payload, target, ruleExtra)
+		parsed = RC.NewDomainSuffix(payload, target)
 	case "DOMAIN-KEYWORD":
-<<<<<<< HEAD
-		parsed = RC.NewDomainKeyword(payload, target, ruleExtra)
+		parsed = RC.NewDomainKeyword(payload, target)
 	case "GEOSITE":
-		parsed, parseErr = RC.NewGEOSITE(payload, target, ruleExtra)
-=======
-		parsed = NewDomainKeyword(payload, target)
-	case "GEOSITE":
-		parsed, parseErr = NewGEOSITE(payload, target)
->>>>>>> 9ef90782
+		parsed, parseErr = RC.NewGEOSITE(payload, target)
 	case "GEOIP":
 		noResolve := RC.HasNoResolve(params)
-		parsed, parseErr = RC.NewGEOIP(payload, target, noResolve, ruleExtra)
+		parsed, parseErr = RC.NewGEOIP(payload, target, noResolve)
 	case "IP-CIDR", "IP-CIDR6":
 		noResolve := RC.HasNoResolve(params)
-		parsed, parseErr = RC.NewIPCIDR(payload, target, ruleExtra, RC.WithIPCIDRNoResolve(noResolve))
+		parsed, parseErr = RC.NewIPCIDR(payload, target, RC.WithIPCIDRNoResolve(noResolve))
 	case "SRC-IP-CIDR":
-		parsed, parseErr = RC.NewIPCIDR(payload, target, ruleExtra, RC.WithIPCIDRSourceIP(true), RC.WithIPCIDRNoResolve(true))
+		parsed, parseErr = RC.NewIPCIDR(payload, target, RC.WithIPCIDRSourceIP(true), RC.WithIPCIDRNoResolve(true))
 	case "SRC-PORT":
-		parsed, parseErr = RC.NewPort(payload, target, true, ruleExtra)
+		parsed, parseErr = RC.NewPort(payload, target, true)
 	case "DST-PORT":
-		parsed, parseErr = RC.NewPort(payload, target, false, ruleExtra)
+		parsed, parseErr = RC.NewPort(payload, target, false)
 	case "PROCESS-NAME":
-		parsed, parseErr = RC.NewProcess(payload, target, true,ruleExtra)
+		parsed, parseErr = RC.NewProcess(payload, target, true)
 	case "PROCESS-PATH":
-		parsed, parseErr = RC.NewProcess(payload, target, false,ruleExtra)
+		parsed, parseErr = RC.NewProcess(payload, target, false)
 	case "MATCH":
-		parsed = RC.NewMatch(target, ruleExtra)
+		parsed = RC.NewMatch(target)
 	case "RULE-SET":
-		parsed, parseErr = RP.NewRuleSet(payload, target, ruleExtra)
+		parsed, parseErr = RP.NewRuleSet(payload, target)
 	case "NETWORK":
 		parsed, parseErr = RC.NewNetworkType(payload, target)
 	case "AND":
@@ -72,9 +60,9 @@
 	}
 
 	ruleExtra := &C.RuleExtra{
-		Network:      findNetwork(params),
-		SourceIPs:    findSourceIPs(params),
-		ProcessNames: findProcessName(params),
+		Network:      RC.FindNetwork(params),
+		SourceIPs:    RC.FindSourceIPs(params),
+		ProcessNames: RC.FindProcessName(params),
 	}
 
 	parsed.SetRuleExtra(ruleExtra)
