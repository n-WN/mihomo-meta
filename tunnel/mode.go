--- conflicted
+++ resolved
@@ -8,24 +8,13 @@
 
 type TunnelMode int
 
-<<<<<<< HEAD
-var (
-	// ModeMapping is a mapping for Mode enum
-	ModeMapping = map[string]TunnelMode{
-		Global.String(): Global,
-		Rule.String():   Rule,
-		Script.String(): Script,
-		Direct.String(): Direct,
-	}
-)
-=======
 // ModeMapping is a mapping for Mode enum
 var ModeMapping = map[string]TunnelMode{
 	Global.String(): Global,
 	Rule.String():   Rule,
+	Script.String(): Script,
 	Direct.String(): Direct,
 }
->>>>>>> 4d79fe17
 
 const (
 	Global TunnelMode = iota
